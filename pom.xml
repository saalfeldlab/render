<project xmlns="http://maven.apache.org/POM/4.0.0" xmlns:xsi="http://www.w3.org/2001/XMLSchema-instance"
         xsi:schemaLocation="http://maven.apache.org/POM/4.0.0 http://maven.apache.org/maven-v4_0_0.xsd">
  <modelVersion>4.0.0</modelVersion>

  <name>Janelia Rendering Utilities</name>
  <groupId>org.janelia</groupId>
  <artifactId>render</artifactId>
  <version>0.1.0-SNAPSHOT</version>

    <packaging>pom</packaging>

    <modules>
        <module>render-app</module>
        <module>render-ws</module>
        <module>render-ws-java-client</module>
        <module>trakem2-scripts</module>
    </modules>

    <repositories>
        <!-- NB: for project parent -->
        <repository>
            <id>imagej.public</id>
            <url>http://maven.imagej.net/content/groups/public</url>
        </repository>
    </repositories>

    <dependencyManagement>
        <dependencies>
        
        <dependency>
            <groupId>org.janelia</groupId>
            <artifactId>render-app</artifactId>
            <version>0.1.0-SNAPSHOT</version>
        </dependency>

            <dependency>
                <groupId>com.google.code.gson</groupId>
                <artifactId>gson</artifactId>
                <version>2.2.4</version>
            </dependency>

            <dependency>
                <groupId>net.imagej</groupId>
                <artifactId>ij</artifactId>
                <version>1.49m</version>
            </dependency>
            
            <dependency>
                <groupId>mpicbg</groupId>
                <artifactId>mpicbg</artifactId>
                <version>1.0.1</version>
            </dependency>
            
            <dependency>
                <groupId>mpicbg</groupId>
                <artifactId>mpicbg_</artifactId>
                <version>1.0.1</version>
            </dependency>
            
            <dependency>
                <groupId>sc.fiji</groupId>
                <artifactId>trakem2_tps</artifactId>
<<<<<<< HEAD
                <version>1.0.1</version>
=======
                <version>1.1.1</version>
>>>>>>> 83b6da54
            </dependency>

            <dependency>
                <groupId>jitk</groupId>
                <artifactId>jitk-tps</artifactId>
                <version>1.1.1</version>
            </dependency>

            <dependency>
            	<groupId>sc.fiji</groupId>
            	<artifactId>mpicbg-trakem2</artifactId>
            	<version>1.2.2</version>
            </dependency>
        </dependencies>

    </dependencyManagement>

    <dependencies>

        <dependency>
            <groupId>ch.qos.logback</groupId>
            <artifactId>logback-classic</artifactId>
            <version>1.1.2</version>
        </dependency>

        <dependency>
            <groupId>junit</groupId>
            <artifactId>junit</artifactId>
            <version>4.5</version>
            <scope>test</scope>
        </dependency>

    </dependencies>

    <build>
        <pluginManagement>
            <plugins>
                <plugin>
                    <artifactId>maven-compiler-plugin</artifactId>
                    <version>2.5</version>
                    <configuration>
                        <source>1.7</source>
                        <target>1.7</target>
                    </configuration>
                </plugin>
            </plugins>
        </pluginManagement>
    </build>

</project><|MERGE_RESOLUTION|>--- conflicted
+++ resolved
@@ -60,11 +60,7 @@
             <dependency>
                 <groupId>sc.fiji</groupId>
                 <artifactId>trakem2_tps</artifactId>
-<<<<<<< HEAD
-                <version>1.0.1</version>
-=======
                 <version>1.1.1</version>
->>>>>>> 83b6da54
             </dependency>
 
             <dependency>
