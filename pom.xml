<project xmlns="http://maven.apache.org/POM/4.0.0" xmlns:xsi="http://www.w3.org/2001/XMLSchema-instance"
         xsi:schemaLocation="http://maven.apache.org/POM/4.0.0 http://maven.apache.org/maven-v4_0_0.xsd">

    <modelVersion>4.0.0</modelVersion>

    <parent>
        <groupId>org.scijava</groupId>
        <artifactId>pom-scijava</artifactId>
        <version>29.2.1</version>
        <relativePath />
    </parent>

    <name>Janelia Render Tools And Services</name>
    <groupId>org.janelia.render</groupId>
    <artifactId>modules-root</artifactId>
<<<<<<< HEAD
    <version>2.2.0-SNAPSHOT</version>
=======
    <version>2.3.0</version>

    <description>A collection of tools and HTTP services (APIs) for rendering transformed image tiles.</description>
    <url>https://github.com/saalfeldlab/render</url>
    <inceptionYear>2014</inceptionYear>
    <organization>
        <name>Janelia Research Campus</name>
        <url>https://www.janelia.org/lab/saalfeld-lab</url>
    </organization>
    <licenses>
        <license>
            <name>GNU General Public License v2+</name>
            <url>https://www.gnu.org/licenses/old-licenses/gpl-2.0.html</url>
            <distribution>repo</distribution>
        </license>
    </licenses>

    <developers>
        <developer>
            <id>axtimwalde</id>
            <name>Stephan Saalfeld</name>
            <url>https://imagej.net/User:Saalfeld</url>
            <roles>
                <role>founder</role>
                <role>lead</role>
                <role>developer</role>
                <role>reviewer</role>
            </roles>
        </developer>
        <developer>
            <id>trautmane</id>
            <name>Eric T. Trautman</name>
            <url>https://www.janelia.org/people/eric-trautman</url>
            <roles>
                <role>lead</role>
                <role>developer</role>
                <role>debugger</role>
                <role>reviewer</role>
                <role>support</role>
                <role>maintainer</role>
            </roles>
        </developer>
    </developers>

    <contributors>
        <contributor>
            <name>Eric Perlman</name>
            <properties><id>perlman</id></properties>
        </contributor>
        <contributor>
            <name>Forrest Collman</name>
            <properties><id>fcollman</id></properties>
        </contributor>
        <contributor>
            <name>Russel Torres</name>
            <properties><id>RussTorres</id></properties>
        </contributor>
    </contributors>

    <mailingLists>
        <mailingList>
            <name>None</name>
        </mailingList>
    </mailingLists>

    <scm>
        <url>https://github.com/saalfeldlab/render</url>
    </scm>

    <issueManagement>
        <system>GitHub Issues</system>
        <url>https://github.com/saalfeldlab/render/issues</url>
    </issueManagement>

    <ciManagement>
        <system>Travis CI</system>
        <url>https://travis-ci.org/saalfeldlab/render</url>
    </ciManagement>
>>>>>>> b69d5483

    <packaging>pom</packaging>

    <modules>
        <module>render-app</module>
        <module>render-ws</module>
        <module>render-ws-java-client</module>
        <module>render-ws-spark-client</module>
        <module>trakem2-scripts</module>
        <module>docs</module>
    </modules>

    <repositories>
        <!-- NB: for project parent -->
        <repository>
            <id>scijava.public</id>
            <url>https://maven.scijava.org/content/groups/public</url>
        </repository>
    </repositories>

<<<<<<< HEAD
    <dependencyManagement>
        <dependencies>
        
            <dependency>
                <groupId>net.imagej</groupId>
                <artifactId>ij</artifactId>
                <version>1.52d</version>
            </dependency>

            <dependency>
                <groupId>net.imglib2</groupId>
                <artifactId>imglib2</artifactId>
                <version>5.9.0</version>
            </dependency>

            <dependency>
                <groupId>net.imglib2</groupId>
                <artifactId>imglib2-realtransform</artifactId>
                <version>2.2.1</version>
            </dependency>

            <dependency>
                <groupId>mpicbg</groupId>
                <artifactId>mpicbg</artifactId>
                <version>1.0.1</version>
            </dependency>
            
            <dependency>
                <groupId>mpicbg</groupId>
                <artifactId>mpicbg_</artifactId>
                <version>1.0.1</version>
            </dependency>
            
            <dependency>
                <groupId>sc.fiji</groupId>
                <artifactId>trakem2_tps</artifactId>
                <version>1.1.1</version>
                <exclusions>
                    <!--
                      Exclude (older) net.sf.opencsv:opencsv:jar:2.0 here
                      so that newer au.com.bytecode:opencsv:jar:2.4 included by jitk-tps 1.3.2
                      doesn't raise shade plugin "we have a duplicate" warnings.
                    -->
                    <exclusion>
                        <groupId>net.sf.opencsv</groupId>
                        <artifactId>opencsv</artifactId>
                    </exclusion>
                </exclusions>
            </dependency>

            <dependency>
                <groupId>jitk</groupId>
                <artifactId>jitk-tps</artifactId>
                <version>1.3.2</version>
            </dependency>

            <dependency>
                <groupId>sc.fiji</groupId>
                <artifactId>mpicbg-trakem2</artifactId>
                <version>1.2.2</version>
            </dependency>
        </dependencies>

    </dependencyManagement>

=======
>>>>>>> b69d5483
    <dependencies>

        <!-- SciJava Dependencies -->

        <dependency>
            <groupId>ch.qos.logback</groupId>
            <artifactId>logback-classic</artifactId>
        </dependency>

        <dependency>
            <groupId>junit</groupId>
            <artifactId>junit</artifactId>
            <scope>test</scope>
        </dependency>

        <!-- Overridden SciJava Dependencies -->

        <!--
        Use older version of jackson to keep consistent with
        render-ws jackson-jaxrs-json-provider version.
        Declaring here to prevent confusing errors when forgetting to
        override this in sub-module pom.xml files.
        -->
        <dependency>
            <groupId>com.fasterxml.jackson.core</groupId>
            <artifactId>jackson-databind</artifactId>
            <version>${jackson-version}</version>
        </dependency>

    </dependencies>

    <properties>
        <render-version>2.3.0</render-version>

        <!-- NOTE: need old version of jitk-tps before John removed mpicbg dependency -->
        <jitk-tps-with-mpicbg.version>1.3.2</jitk-tps-with-mpicbg.version>

        <!-- TODO: see if newer 2.11.0 version specified in scijava will work for render-ws -->
        <jackson-version>2.6.7</jackson-version>
<<<<<<< HEAD
        <logback-version>1.1.2</logback-version>
        <render-version>2.2.0-SNAPSHOT</render-version>
=======

>>>>>>> b69d5483
        <swagger-version>1.5.12</swagger-version>
        <project.build.sourceEncoding>UTF-8</project.build.sourceEncoding>
        <license.licenseName>gpl_v2</license.licenseName>
        <license.copyrightOwners>Howard Hughes Medical Institute</license.copyrightOwners>
    </properties>

    <build>
        <pluginManagement>
            <plugins>
                <plugin>
                    <artifactId>maven-compiler-plugin</artifactId>
                    <version>3.6.1</version>
                    <configuration>
                        <source>1.8</source>
                        <target>1.8</target>
                    </configuration>
                </plugin>
                <!--
                  Uncomment plugin block below to disable maven-enforcer-plugin rules from scijava.
                -->
<!--                <plugin>-->
<!--                    <artifactId>maven-enforcer-plugin</artifactId>-->
<!--                    <executions>-->
<!--                        <execution>-->
<!--                            <id>enforce-rules</id>-->
<!--                            <phase>none</phase>-->
<!--                        </execution>-->
<!--                    </executions>-->
<!--                </plugin>-->
            </plugins>
        </pluginManagement>
    </build>

</project><|MERGE_RESOLUTION|>--- conflicted
+++ resolved
@@ -13,9 +13,6 @@
     <name>Janelia Render Tools And Services</name>
     <groupId>org.janelia.render</groupId>
     <artifactId>modules-root</artifactId>
-<<<<<<< HEAD
-    <version>2.2.0-SNAPSHOT</version>
-=======
     <version>2.3.0</version>
 
     <description>A collection of tools and HTTP services (APIs) for rendering transformed image tiles.</description>
@@ -94,7 +91,6 @@
         <system>Travis CI</system>
         <url>https://travis-ci.org/saalfeldlab/render</url>
     </ciManagement>
->>>>>>> b69d5483
 
     <packaging>pom</packaging>
 
@@ -110,79 +106,11 @@
     <repositories>
         <!-- NB: for project parent -->
         <repository>
-            <id>scijava.public</id>
+            <id>imagej.public</id>
             <url>https://maven.scijava.org/content/groups/public</url>
         </repository>
     </repositories>
 
-<<<<<<< HEAD
-    <dependencyManagement>
-        <dependencies>
-        
-            <dependency>
-                <groupId>net.imagej</groupId>
-                <artifactId>ij</artifactId>
-                <version>1.52d</version>
-            </dependency>
-
-            <dependency>
-                <groupId>net.imglib2</groupId>
-                <artifactId>imglib2</artifactId>
-                <version>5.9.0</version>
-            </dependency>
-
-            <dependency>
-                <groupId>net.imglib2</groupId>
-                <artifactId>imglib2-realtransform</artifactId>
-                <version>2.2.1</version>
-            </dependency>
-
-            <dependency>
-                <groupId>mpicbg</groupId>
-                <artifactId>mpicbg</artifactId>
-                <version>1.0.1</version>
-            </dependency>
-            
-            <dependency>
-                <groupId>mpicbg</groupId>
-                <artifactId>mpicbg_</artifactId>
-                <version>1.0.1</version>
-            </dependency>
-            
-            <dependency>
-                <groupId>sc.fiji</groupId>
-                <artifactId>trakem2_tps</artifactId>
-                <version>1.1.1</version>
-                <exclusions>
-                    <!--
-                      Exclude (older) net.sf.opencsv:opencsv:jar:2.0 here
-                      so that newer au.com.bytecode:opencsv:jar:2.4 included by jitk-tps 1.3.2
-                      doesn't raise shade plugin "we have a duplicate" warnings.
-                    -->
-                    <exclusion>
-                        <groupId>net.sf.opencsv</groupId>
-                        <artifactId>opencsv</artifactId>
-                    </exclusion>
-                </exclusions>
-            </dependency>
-
-            <dependency>
-                <groupId>jitk</groupId>
-                <artifactId>jitk-tps</artifactId>
-                <version>1.3.2</version>
-            </dependency>
-
-            <dependency>
-                <groupId>sc.fiji</groupId>
-                <artifactId>mpicbg-trakem2</artifactId>
-                <version>1.2.2</version>
-            </dependency>
-        </dependencies>
-
-    </dependencyManagement>
-
-=======
->>>>>>> b69d5483
     <dependencies>
 
         <!-- SciJava Dependencies -->
@@ -222,12 +150,7 @@
 
         <!-- TODO: see if newer 2.11.0 version specified in scijava will work for render-ws -->
         <jackson-version>2.6.7</jackson-version>
-<<<<<<< HEAD
-        <logback-version>1.1.2</logback-version>
-        <render-version>2.2.0-SNAPSHOT</render-version>
-=======
 
->>>>>>> b69d5483
         <swagger-version>1.5.12</swagger-version>
         <project.build.sourceEncoding>UTF-8</project.build.sourceEncoding>
         <license.licenseName>gpl_v2</license.licenseName>
