<project xmlns="http://maven.apache.org/POM/4.0.0" xmlns:xsi="http://www.w3.org/2001/XMLSchema-instance"
         xsi:schemaLocation="http://maven.apache.org/POM/4.0.0 http://maven.apache.org/xsd/maven-4.0.0.xsd">

    <modelVersion>4.0.0</modelVersion>

    <parent>
        <artifactId>modules-root</artifactId>
        <groupId>org.janelia.render</groupId>
<<<<<<< HEAD
        <version>2.2.0-SNAPSHOT</version>
=======
        <version>2.3.0</version>
>>>>>>> b69d5483
    </parent>

    <name>Render Web Service</name>
    <description>Render web service components.</description>
    <artifactId>render-ws</artifactId>
    <packaging>war</packaging>

    <build>
        <plugins>
            <plugin>
                <artifactId>maven-war-plugin</artifactId>
                <version>2.6</version>
                <configuration>
                    <packagingExcludes>WEB-INF/lib/log4j*.jar</packagingExcludes>
                    <attachClasses>true</attachClasses>
                    <classesClassifier>classes</classesClassifier>
                </configuration>
            </plugin>
            <plugin>
                <groupId>org.apache.maven.plugins</groupId>
                <artifactId>maven-source-plugin</artifactId>
                <version>3.0.1</version>
                <executions>
                    <execution>
                        <id>attach-sources</id>
                        <goals>
                            <goal>jar</goal>
                        </goals>
                    </execution>
                </executions>
            </plugin>

            <plugin>
                <!--
                  See https://github.com/ktoso/maven-git-commit-id-plugin/tree/ed4a76ace5b269e08cd51b603d0efca206c89d71
                  for plugin details.
                 -->
                <groupId>pl.project13.maven</groupId>
                <artifactId>git-commit-id-plugin</artifactId>
                <version>2.1.13</version> <!-- using slightly older version that works with maven 3.0 -->
                <executions>
                    <execution>
                        <id>get-git-info</id>
                        <goals>
                            <goal>revision</goal>
                        </goals>
                    </execution>
                </executions>

                <configuration>
                    <dotGitDirectory>${project.basedir}/.git</dotGitDirectory>
                    <verbose>false</verbose>
                    <generateGitPropertiesFile>true</generateGitPropertiesFile>
                    <generateGitPropertiesFilename>${project.build.outputDirectory}/git.properties</generateGitPropertiesFilename>
                    <format>properties</format> <!-- Valid options are "properties" (default) and "json". -->
                    <excludeProperties>
                        <!-- filter out email address info just in case -->
                        <excludeProperty>git.commit.user.email</excludeProperty>
                        <excludeProperty>git.build.user.email</excludeProperty>
                    </excludeProperties>
                </configuration>

            </plugin>
        </plugins>
    </build>

    <dependencies>

        <dependency>
            <groupId>org.janelia.render</groupId>
            <artifactId>render-app</artifactId>
            <version>${render-version}</version>
        </dependency>

        <dependency>
            <groupId>org.jboss.resteasy</groupId>
            <artifactId>resteasy-jaxrs</artifactId>
            <version>${resteasy.version}</version>
            <!-- filter out unwanted jars -->
            <exclusions>
                <exclusion>
                    <groupId>org.apache.httpcomponents</groupId>
                    <artifactId>httpclient</artifactId>
                </exclusion>
                <exclusion>
                    <groupId>commons-httpclient</groupId>
                    <artifactId>commons-httpclient</artifactId>
                </exclusion>
                <exclusion>
                    <groupId>tjws</groupId>
                    <artifactId>webserver</artifactId>
                </exclusion>
                <exclusion>
                    <groupId>javax.servlet</groupId>
                    <artifactId>servlet-api</artifactId>
                </exclusion>
            </exclusions>
        </dependency>

        <dependency>
            <groupId>org.jboss.resteasy</groupId>
            <artifactId>resteasy-servlet-initializer</artifactId>
            <version>${resteasy.version}</version>
        </dependency>

        <!--<dependency>-->
            <!--<groupId>org.jboss.resteasy</groupId>-->
            <!--<artifactId>resteasy-jaxb-provider</artifactId>-->
            <!--<version>${resteasy.version}</version>-->
        <!--</dependency>-->

        <!--<dependency>-->
            <!--<groupId>org.jboss.resteasy</groupId>-->
            <!--<artifactId>resteasy-jettison-provider</artifactId>-->
            <!--<version>${resteasy.version}</version>-->
        <!--</dependency>-->

        <!--<dependency>-->
            <!--<groupId>org.jboss.resteasy</groupId>-->
            <!--<artifactId>resteasy-jackson2-provider</artifactId>-->
            <!--<version>${resteasy.version}</version>-->
        <!--</dependency>-->

        <!--<dependency>-->
            <!--<groupId>org.jboss.resteasy</groupId>-->
            <!--<artifactId>resteasy-servlet-initializer</artifactId>-->
            <!--<version>${resteasy.version}</version>-->
        <!--</dependency>-->

        <dependency>
            <groupId>com.fasterxml.jackson.jaxrs</groupId>
            <artifactId>jackson-jaxrs-json-provider</artifactId>
            <version>${jackson-version}</version>
        </dependency>

        <dependency>
            <groupId>org.apache.velocity</groupId>
            <artifactId>velocity</artifactId>
            <version>1.6</version>
            <exclusions>
                <!-- filter out slf4j jar so that it does not conflict with jetty version -->
                <exclusion>
                    <groupId>org.slf4j</groupId>
                    <artifactId>slf4j-api</artifactId>
                </exclusion>
            </exclusions>
        </dependency>

        <dependency>
            <groupId>org.eclipse.jetty</groupId>
            <artifactId>jetty-servlet</artifactId>
            <version>${jetty.version}</version>
            <scope>provided</scope>
        </dependency>

        <dependency>
            <groupId>org.eclipse.jetty</groupId>
            <artifactId>jetty-servlets</artifactId>
            <version>${jetty.version}</version>
            <scope>provided</scope>
        </dependency>

        <dependency>
            <groupId>org.mongodb</groupId>
            <artifactId>mongo-java-driver</artifactId>
            <version>3.12.3</version>
        </dependency>

        <!-- override project dependency with provided scope since logback should be installed into jetty directly -->
        <dependency>
            <groupId>ch.qos.logback</groupId>
            <artifactId>logback-classic</artifactId>
            <scope>provided</scope>
        </dependency>

        <dependency>
            <groupId>io.swagger</groupId>
            <artifactId>swagger-jaxrs</artifactId>
            <version>${swagger-version}</version>
            <exclusions>
                <!-- filter out slf4j jar so that it does not conflict with jetty version -->
                <exclusion>
                    <groupId>org.slf4j</groupId>
                    <artifactId>slf4j-api</artifactId>
                </exclusion>
                <!-- filter out old jax-rs v1 jar so that it does not conflict with resteasy's jax-rs v2 version -->
                <exclusion>
                    <groupId>javax.ws.rs</groupId>
                    <artifactId>jsr311-api</artifactId>
                </exclusion>
                <!-- filter out com.google.code.findbugs:annotations so that it does not conflict with net.jcip:jcip-annotations (from resteasy) -->
                <exclusion>
                    <groupId>com.google.code.findbugs</groupId>
                    <artifactId>annotations</artifactId>
                </exclusion>
            </exclusions>
        </dependency>

        <dependency>
            <groupId>ar.com.hjg</groupId>
            <artifactId>pngj</artifactId>
            <version>2.1.0</version>
        </dependency>

        <!--
             NOTE:
             It is important that this flapdoodle dependency (for testing) is
             listed after the swagger dependencies above.
             Swagger currently requires a newer version of commons-lang3 than flapdoodle.
        -->
        <dependency>
            <groupId>de.flapdoodle.embed</groupId>
            <artifactId>de.flapdoodle.embed.mongo</artifactId>
            <version>2.2.0</version> <!-- NOTE: versions 2.0+ depend upon java 8 -->
            <scope>test</scope>
            <exclusions>
                <!-- filter out slf4j jar so that it does not conflict with jetty version -->
                <exclusion>
                    <groupId>org.slf4j</groupId>
                    <artifactId>slf4j-api</artifactId>
                </exclusion>
            </exclusions>
        </dependency>

    </dependencies>

    <properties>
        <resteasy.version>3.1.4.Final</resteasy.version>
        <jetty.version>9.4.9.v20180320</jetty.version> <!-- NOTE: jetty version should be kept in sync with values in render/Dockerfile and render/render-ws/src/main/scripts/install.sh -->
        <license.licenseName>gpl_v2</license.licenseName>
        <license.copyrightOwners>Howard Hughes Medical Institute</license.copyrightOwners>
    </properties>

    <!--
      Administrative elements required by org.scijava.maven.plugin.enforcer.RequireElements
      that have to be copied.  Too bad they can't just be taken from parent pom.
    -->
    <url>https://github.com/saalfeldlab/render</url>
    <inceptionYear>2014</inceptionYear>
    <organization><name>see parent</name></organization>
    <licenses><license><name>see parent</name></license></licenses>
    <developers><developer><name>see parent</name></developer></developers>
    <contributors><contributor><name>see parent</name></contributor></contributors>
    <mailingLists><mailingList><name>None</name></mailingList></mailingLists>
    <scm><tag>see parent</tag></scm>
    <issueManagement><system>see parent</system></issueManagement>
    <ciManagement><system>see parent</system></ciManagement>

</project><|MERGE_RESOLUTION|>--- conflicted
+++ resolved
@@ -6,11 +6,7 @@
     <parent>
         <artifactId>modules-root</artifactId>
         <groupId>org.janelia.render</groupId>
-<<<<<<< HEAD
-        <version>2.2.0-SNAPSHOT</version>
-=======
         <version>2.3.0</version>
->>>>>>> b69d5483
     </parent>
 
     <name>Render Web Service</name>
