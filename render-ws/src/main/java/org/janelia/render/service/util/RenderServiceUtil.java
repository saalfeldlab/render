--- conflicted
+++ resolved
@@ -26,7 +26,7 @@
     public static final String IMAGE_JPEG_MIME_TYPE = "image/jpeg";
     public static final String IMAGE_PNG_MIME_TYPE = "image/png";
     public static final String IMAGE_TIFF_MIME_TYPE = "image/tiff";
-    public static final String IMAGE_RAW_MIME_TYPE = "iapplication/octet-stream";
+    public static final String IMAGE_RAW_MIME_TYPE = "application/octet-stream";
 
     public static void throwServiceException(final Throwable t)
             throws ServiceException {
@@ -81,11 +81,10 @@
 
     public static Response renderPngImage(final RenderParameters renderParameters,
                                           final Integer maxTileSpecsToRender,
-                                          final ResponseHelper responseHelper)
-    {
+                                          final ResponseHelper responseHelper) {
         return renderPngImage(renderParameters, maxTileSpecsToRender, responseHelper, false);
-
-    }
+    }
+
     public static Response renderPngImage(final RenderParameters renderParameters,
                                           final Integer maxTileSpecsToRender,
                                           final ResponseHelper responseHelper,
@@ -100,11 +99,11 @@
 
     public static Response renderRawImage(final RenderParameters renderParameters,
                                           final Integer maxTileSpecsToRender,
-                                          final ResponseHelper responseHelper)
-    {
+                                          final ResponseHelper responseHelper) {
         return renderRawImage(renderParameters, maxTileSpecsToRender, responseHelper, false);
 
     }
+
     public static Response renderRawImage(final RenderParameters renderParameters,
                                           final Integer maxTileSpecsToRender,
                                           final ResponseHelper responseHelper,
@@ -135,22 +134,12 @@
                                  render16bit);
     }
 
-<<<<<<< HEAD
-    public static Response renderImageStream(final RenderParameters renderParameters,
-    final String format,
-    final String mimeType,
-    final Integer maxTileSpecsToRender,
-    final ResponseHelper responseHelper) {
-        return renderImageStream(renderParameters, format, mimeType, maxTileSpecsToRender, responseHelper,false);
-    }
-=======
->>>>>>> a0cf4cce
     public static Response renderImageStream(final RenderParameters renderParameters,
                                              final String format,
                                              final String mimeType,
                                              final Integer maxTileSpecsToRender,
                                              final ResponseHelper responseHelper) {
-        return renderImageStream(renderParameters, format, mimeType, maxTileSpecsToRender, responseHelper,false);
+        return renderImageStream(renderParameters, format, mimeType, maxTileSpecsToRender, responseHelper, false);
     }
 
     private static Response renderImageStream(final RenderParameters renderParameters,
@@ -235,7 +224,7 @@
         renderParameters.initializeDerivedValues();
 
         // only validate source images and masks if we are rendering real data
-        if (! renderBoundingBoxesOnly) {
+        if (!renderBoundingBoxesOnly) {
             renderParameters.validate();
         }
 
@@ -256,14 +245,12 @@
                 ShortRenderer.render(renderParameters,
                                      targetImage,
                                      SharedImageProcessorCache.getInstance());
-            }
-            else{
+            } else {
                 targetImage = renderParameters.openTargetImage();
                 ArgbRenderer.render(renderParameters,
                                     targetImage,
                                     SharedImageProcessorCache.getInstance());
             }
-            
 
         }
 
