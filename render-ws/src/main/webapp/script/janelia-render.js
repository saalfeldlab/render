--- conflicted
+++ resolved
@@ -29,17 +29,11 @@
 
 	        // for localhost debugging:
         // return 'http://renderer-dev.int.janelia.org:8080/render-ws/v1';
-<<<<<<< HEAD
+
 
         return href.substring(7, stopIndex);
 	};
 
-=======
-
-        return href.substring(7, stopIndex);
-	};
-
->>>>>>> efd2e831
     this.getServicesBaseUrl = function() {
         var href = window.location.href;
         var hostIndex = href.indexOf(window.location.host);
@@ -493,12 +487,9 @@
 
 JaneliaRenderServiceDataUI.prototype.isNdvizHostDefined = function() {
     return typeof this.ndvizHost != 'undefined';
-<<<<<<< HEAD
-}
-=======
-};
-
->>>>>>> efd2e831
+
+};
+
 JaneliaRenderServiceDataUI.prototype.isCatmaidHostDefined = function() {
     return typeof this.catmaidHost != 'undefined';
 };
@@ -611,11 +602,8 @@
                     stackId.owner + '/' + stackId.project + '/' + stackId.stack + '/';
         linksHtml = linksHtml + ' <a target="_blank" href="' + NDVIZUrl + '">NdViz</a>';
     }
-<<<<<<< HEAD
-=======
 
     linksHtml = linksHtml + ' <span id="' + stackId.stack + '__actions"></span>';
->>>>>>> efd2e831
 
     if (stackInfo.state == 'OFFLINE') {
         linksHtml = '';
