/**
 * License: GPL
 *
 * This program is free software; you can redistribute it and/or
 * modify it under the terms of the GNU General Public License 2
 * as published by the Free Software Foundation.
 *
 * This program is distributed in the hope that it will be useful,
 * but WITHOUT ANY WARRANTY; without even the implied warranty of
 * MERCHANTABILITY or FITNESS FOR A PARTICULAR PURPOSE.  See the
 * GNU General Public License for more details.
 *
 * You should have received a copy of the GNU General Public License
 * along with this program; if not, write to the Free Software
 * Foundation, Inc., 59 Temple Place - Suite 330, Boston, MA  02111-1307, USA.
 */
package org.janelia.alignment.spec;

import java.awt.Rectangle;
import java.util.List;
import java.util.Map;
import java.util.TreeMap;

import mpicbg.models.CoordinateTransform;
import mpicbg.models.CoordinateTransformList;
import mpicbg.models.CoordinateTransformMesh;
import mpicbg.models.NoninvertibleModelException;
import mpicbg.trakem2.transform.TransformMesh;

import org.janelia.alignment.ImageAndMask;
import org.janelia.alignment.RenderParameters;
import org.janelia.alignment.json.JsonUtils;

/**
 * Specifies a set of mipmap level images and masks along with
 * a list of transformations to perform against them.
 *
 * @author Stephan Saalfeld <saalfelds@janelia.hhmi.org>
 */
public class TileSpec {

    private String tileId;
    private LayoutData layout;
    private Double z;
    private Double minX;
    private Double minY;
    private Double maxX;
    private Double maxY;
    private Double width;
    private Double height;
    private Double minIntensity;
    private Double maxIntensity;
    private final TreeMap<Integer, ImageAndMask> mipmapLevels;
    private ListTransformSpec transforms;
    private double meshCellSize = RenderParameters.DEFAULT_MESH_CELL_SIZE; 
    
    public TileSpec() {
        this.mipmapLevels = new TreeMap<Integer, ImageAndMask>();
        this.transforms = new ListTransformSpec();
    }

    public String getTileId() {
        return tileId;
    }

    public void setTileId(final String tileId) {
        this.tileId = tileId;
    }

    public LayoutData getLayout() {
        return layout;
    }

    public void setLayout(final LayoutData layout) {
        this.layout = layout;
    }

    public Double getZ() {
        return z;
    }

    public void setZ(final Double z) {
        this.z = z;
    }

    public Double getMinX() {
        return minX;
    }

    public Double getMinY() {
        return minY;
    }
    
    public Double getMaxX() {
        return maxX;
    }

<<<<<<< HEAD
    public void setBoundingBox(final Rectangle box) {
=======
    public Double getMaxY() {
        return maxY;
    }
    
    public boolean isBoundingBoxDefined(final double meshCellSize) {
        return 
                (this.meshCellSize == meshCellSize) &&
                (minX != null) &&
                (minY != null) &&
                (maxX != null) &&
                (maxY != null);
    }
    
    /**
     * The bounding box is only valid for a given meshCellSize, i.e. setting it
     * independently of the meshCellSize is potentially harmful.
     * 
     * @param box
     */
    public void setBoundingBox(Rectangle box, final double meshCellSize) {
>>>>>>> dd2079cd
        this.minX = box.getX();
        this.minY = box.getY();
        this.maxX = box.getMaxX();
        this.maxY = box.getMaxY();
        this.meshCellSize = meshCellSize;
    }

    public int getNumberOfTrianglesCoveringWidth(final double meshCellSize) {
        return (int) (width / meshCellSize + 0.5);
    }

    /**
     * @return a transform mesh built from this spec's list of transforms.
     *
     * @throws IllegalStateException
     *   if width or height have not been defined for this tile.
     */
    public TransformMesh getTransformMesh(final double meshCellSize)
            throws IllegalStateException {

        if (! hasWidthAndHeightDefined()) {
            throw new IllegalStateException("width and height must be set to create transform mesh");
        }

        final CoordinateTransformList<CoordinateTransform> ctList = getTransformList();
        return new TransformMesh(ctList,
                                 getNumberOfTrianglesCoveringWidth(meshCellSize),
                                 width.floatValue(),
                                 height.floatValue());
    }

    /**
     * @return a coordinate transform mesh built from this spec's list of transforms.
     *
     * @throws IllegalStateException
     *   if width or height have not been defined for this tile.
     */
    public CoordinateTransformMesh getCoordinateTransformMesh(final double meshCellSize)
            throws IllegalStateException {

        if (! hasWidthAndHeightDefined()) {
            throw new IllegalStateException("width and height must be set to create transform mesh");
        }

        final CoordinateTransformList<CoordinateTransform> ctList = getTransformList();
        return new CoordinateTransformMesh(ctList,
                                           getNumberOfTrianglesCoveringWidth(meshCellSize),
                                           width.floatValue(),
                                           height.floatValue());
    }

    /**
     * Derives this tile's bounding box attributes.
     *
     * @param  force  if true, attributes will always be derived;
     *                otherwise attributes will only be derived if they do not already exist.
     *
     * @throws IllegalStateException
     *   if width or height have not been defined for this tile.
     */
<<<<<<< HEAD
    public void deriveBoundingBox(final boolean force)
=======
    public void deriveBoundingBox(final double meshCellSize, boolean force)
>>>>>>> dd2079cd
            throws IllegalStateException {
        if (force || (!isBoundingBoxDefined(meshCellSize))) {
            final TransformMesh mesh = getTransformMesh(meshCellSize);
            setBoundingBox(mesh.getBoundingBox(), meshCellSize);
        }
    }

    /**
     * @param  x  local x coordinate to transform into world coordinate.
     * @param  y  local y coordinate to transform into world coordinate.
     *
     * @return world coordinates (x, y, z) for the specified local coordinates.
     */
    public float[] getWorldCoordinates(final float x,
                                       final float y) {
        float[] worldCoordinates;
        final float[] w = new float[] {x, y};

        if (hasTransforms()) {
            final CoordinateTransformList<CoordinateTransform> ctl = getTransformList();
            ctl.applyInPlace(w);
        }

        if (z == null) {
            worldCoordinates = w;
        } else {
            worldCoordinates = new float[]{w[0], w[1], z.floatValue()};
        }

        return worldCoordinates;
    }

    /**
     * @param  x  world x coordinate to inversely transform into local coordinate.
     * @param  y  world y coordinate to inversely transform into local coordinate.
     *
     * @return local coordinates (x, y, z) for the specified world coordinates.
     *
     * @throws IllegalStateException
     *   if width or height have not been defined for this tile.
     *
     * @throws NoninvertibleModelException
     *   if this tile's transforms cannot be inverted for the specified point.
     */
<<<<<<< HEAD
    public float[] getLocalCoordinates(final float x,
                                       final float y)
=======
    public float[] getLocalCoordinates(float x, float y, final double meshCellSize)
>>>>>>> dd2079cd
            throws IllegalStateException, NoninvertibleModelException {

        float[] localCoordinates;
        final float[] l = new float[] {x, y};
        if (hasTransforms()) {
            final CoordinateTransformMesh mesh = getCoordinateTransformMesh(meshCellSize);
            mesh.applyInverseInPlace(l);
        }

        if (z == null) {
            localCoordinates = l;
        } else {
            localCoordinates = new float[]{l[0], l[1], z.floatValue()};
        }

        return localCoordinates;
    }

    public boolean hasWidthAndHeightDefined() {
        return ((width != null) && (height != null));
    }

    public int getWidth() {
        int value = -1;
        if (width != null) {
            value = width.intValue();
        }
        return value;
    }

    public void setWidth(final Double width) {
        this.width = width;
    }

    public int getHeight() {
        int value = -1;
        if (height != null) {
            value = height.intValue();
        }
        return value;
    }

    public void setHeight(final Double height) {
        this.height = height;
    }

    public void setMinIntensity(final Double minIntensity) {
        this.minIntensity = minIntensity;
    }

    public double getMinIntensity() {
        double value = 0;
        if (minIntensity != null) {
            value = minIntensity;
        }
        return value;
    }

    public double getMaxIntensity() {
        double value = 255;
        if (maxIntensity != null) {
            value = maxIntensity;
        }
        return value;
    }

    public void setMaxIntensity(final Double maxIntensity) {
        this.maxIntensity = maxIntensity;
    }

    /**
     * @param  level  desired mipmap level.
     *
     * @return true if this tile spec contains mipmap for the specified level; otherwise false.
     */
    public boolean hasMipmap(final Integer level) {
        return mipmapLevels.containsKey(level);
    }

    /**
     * @param  level  desired mipmap level.
     *
     * @return the mipmap for the specified level or null if none exists.
     */
    public ImageAndMask getMipmap(final Integer level) {
        return mipmapLevels.get(level);
    }

    public void putMipmap(final Integer level,
                          final ImageAndMask value) {
        this.mipmapLevels.put(level, value);
    }

    public Map.Entry<Integer, ImageAndMask> getFirstMipmapEntry() {
        return mipmapLevels.firstEntry();
    }

    public Map.Entry<Integer, ImageAndMask> getFloorMipmapEntry(final Integer mipmapLevel) {
        Map.Entry<Integer, ImageAndMask> floorEntry = mipmapLevels.floorEntry(mipmapLevel);
        if (floorEntry == null) {
            floorEntry = mipmapLevels.firstEntry();
        }
        return floorEntry;
    }

    public boolean hasTransforms() {
        return ((transforms != null) && (transforms.size() > 0));
    }

    public int numberOfTransforms() {
        return (transforms == null) ? 0 : transforms.size();
    }

    public ListTransformSpec getTransforms() {
        return transforms;
    }

    public void addTransformSpecs(final List<TransformSpec> transformSpecs) {
        transforms.addAllSpecs(transformSpecs);
    }

    public void setTransformSpec(final int index,
                                 final TransformSpec transformSpec)
            throws IllegalArgumentException {

        if (index == transforms.size()) {
            transforms.addSpec(transformSpec);
        } else if ((index < transforms.size()) && (index >= 0)) {
            transforms.setSpec(index, transformSpec);
        } else {
            throw new IllegalArgumentException("transform index (" + index +
                                               ") must be between 0 and " +
                                               transforms.size() + " for tile spec " + tileId);
        }
    }

    public void removeLastTransformSpec() {
        transforms.removeLastSpec();
    }

    public void flattenTransforms() {
        final ListTransformSpec flattenedList = new ListTransformSpec();
        transforms.flatten(flattenedList);
        transforms = flattenedList;
    }

    /**
     * @throws IllegalArgumentException
     *   if this spec's mipmaps are invalid.
     */
    public void validateMipmaps() throws IllegalArgumentException {
        if (mipmapLevels.size() == 0) {
            throw new IllegalArgumentException("tile specification with id '" + tileId +
                                               "' does not contain any mipmapLevel elements");
        }

        for (final ImageAndMask imageAndMask : mipmapLevels.values()) {
            imageAndMask.validate();
        }
    }

    /**
     * @throws IllegalArgumentException
     *   if this specification is invalid.
     */
    public void validate() throws IllegalArgumentException {
        validateMipmaps();
        transforms.validate();
    }

    /**
     * Get the transforms of the {@link TileSpec} as a
     * {@link CoordinateTransformList}.  If the transform of the
     * {@link TileSpec} is a list, this instance will be returned.  Otherwise,
     * a new instance containing a single simple transform, or no transform at
     * all will be returned.
     * 
     * Note that modifying the returned list can change the transforms of the
     * {@link TileSpec}, i.e. copy the list or add it to a new list if you want
     * to add other transformations.
     * 
     * TODO Think more carefully if this is a good idea at all.  Having a safe
     * to use list is probably what everybody wants from this method.  It is,
     * however, used in other contexts, e.g. to simply apply the transforms,
     * for which a more general function getTransform() would have served
     * better and simpler.
     * 
     * @return
     * @throws IllegalArgumentException
     */
    public CoordinateTransformList<CoordinateTransform> getTransformList()
            throws IllegalArgumentException {

        CoordinateTransformList<CoordinateTransform> ctl;
        if (transforms == null) {
            ctl = new CoordinateTransformList< CoordinateTransform >();
        } else {
            ctl = transforms.getInstanceAsList();
        }

        return ctl;
    }

    public String toLayoutFileFormat() {
        Integer sectionId = null;
        Integer karshTileId = null;
        Integer imageCol = null;
        Integer imageRow = null;
        String camera = null;
        String temca = null;
        Double stageX = null;
        Double stageY = null;
        Double rotation = null;
        if (layout != null) {
            sectionId = layout.getSectionId();
            karshTileId = layout.getKarshTileId();
            imageCol = layout.getImageCol();
            imageRow = layout.getImageRow();
            camera = layout.getCamera();
            temca = layout.getTemca();
            stageX = layout.getStageX();
            stageY = layout.getStageY();
            rotation = layout.getRotation();
        }

        String rawPath = null;
        final Map.Entry<Integer, ImageAndMask> firstMipmapEntry = getFirstMipmapEntry();
        if (firstMipmapEntry != null) {
            final ImageAndMask imageAndMask = firstMipmapEntry.getValue();
            rawPath = imageAndMask.getImageFilePath();
        }

        // sectionId, karshTileId, 1.0, 0.0, stageX, 0.0, 1.0, stageY, imageCol, imageRow, camera, rawPath, temca, rotation
        return String.valueOf(sectionId) + '\t' + karshTileId + '\t' +
               "1.0\t0.0\t" + stageX + "\t0.0\t1.0\t" + stageY + '\t' +
               imageCol + '\t' + imageRow + '\t' + camera + '\t' + rawPath + '\t' + temca + '\t' + rotation;
    }

    public String toJson() {
        return JsonUtils.GSON.toJson(this, TileSpec.class);
    }

    public static TileSpec fromJson(final String json) {
        return JsonUtils.GSON.fromJson(json, TileSpec.class);
    }
}<|MERGE_RESOLUTION|>--- conflicted
+++ resolved
@@ -95,9 +95,6 @@
         return maxX;
     }
 
-<<<<<<< HEAD
-    public void setBoundingBox(final Rectangle box) {
-=======
     public Double getMaxY() {
         return maxY;
     }
@@ -118,7 +115,6 @@
      * @param box
      */
     public void setBoundingBox(Rectangle box, final double meshCellSize) {
->>>>>>> dd2079cd
         this.minX = box.getX();
         this.minY = box.getY();
         this.maxX = box.getMaxX();
@@ -179,11 +175,7 @@
      * @throws IllegalStateException
      *   if width or height have not been defined for this tile.
      */
-<<<<<<< HEAD
-    public void deriveBoundingBox(final boolean force)
-=======
-    public void deriveBoundingBox(final double meshCellSize, boolean force)
->>>>>>> dd2079cd
+    public void deriveBoundingBox(final double meshCellSize, final boolean force)
             throws IllegalStateException {
         if (force || (!isBoundingBoxDefined(meshCellSize))) {
             final TransformMesh mesh = getTransformMesh(meshCellSize);
@@ -228,12 +220,7 @@
      * @throws NoninvertibleModelException
      *   if this tile's transforms cannot be inverted for the specified point.
      */
-<<<<<<< HEAD
-    public float[] getLocalCoordinates(final float x,
-                                       final float y)
-=======
-    public float[] getLocalCoordinates(float x, float y, final double meshCellSize)
->>>>>>> dd2079cd
+    public float[] getLocalCoordinates(final float x, final float y, final double meshCellSize)
             throws IllegalStateException, NoninvertibleModelException {
 
         float[] localCoordinates;
