package org.janelia.alignment.spec;

import com.fasterxml.jackson.annotation.JsonIgnore;

import java.awt.Rectangle;
import java.io.Serializable;
import java.util.Objects;

import org.janelia.alignment.json.JsonUtils;

/**
 * Coordinate bound ranges.
 *
 * @author Eric Trautman
 */
public class Bounds implements Serializable {

    private Double minX;
    private Double minY;
    private Double minZ;
    private Double maxX;
    private Double maxY;
    private Double maxZ;

    public Bounds() {
    }

    public Bounds(final Double minX,
                  final Double minY,
                  final Double maxX,
                  final Double maxY) {
        this(minX, minY, null, maxX, maxY, null);
    }

    public Bounds(final Double minX,
                  final Double minY,
                  final Double minZ,
                  final Double maxX,
                  final Double maxY,
                  final Double maxZ) {
        this.minX = minX;
        this.minY = minY;
        this.minZ = minZ;
        this.maxX = maxX;
        this.maxY = maxY;
        this.maxZ = maxZ;
    }

    public Double getMinX() {
        return minX;
    }

    public Double getMinY() {
        return minY;
    }

    public Double getMaxX() {
        return maxX;
    }

    public Double getMaxY() {
        return maxY;
    }

    public Double getMaxZ() {
        return maxZ;
    }

    public Double getMinZ() {
        return minZ;
    }

    @JsonIgnore
    public boolean isBoundingBoxDefined() {
        return ((minX != null) && (minY != null) && (maxX != null) && (maxY != null));
    }

    @JsonIgnore
    public double getDeltaX() {
        return maxX - minX;
    }

    @JsonIgnore
    public double getDeltaY() {
        return maxY - minY;
    }

    @JsonIgnore
    public double getDeltaZ() {
        return ((maxZ == null) || (minZ == null)) ? 0 : maxZ - minZ;
    }

    @JsonIgnore
    public int getX() {
        return minX.intValue();
    }

    @JsonIgnore
    public int getY() {
        return minY.intValue();
    }

    @JsonIgnore
    public int getWidth() {
        return (int) Math.ceil(getDeltaX());
    }

    @JsonIgnore
    public int getHeight() {
        return (int) Math.ceil(getDeltaY());
    }

    @JsonIgnore
    public double getCenterX() {
        return minX + (getDeltaX() / 2.0);
    }

    @JsonIgnore
    public double getCenterY() {
        return minY + (getDeltaY() / 2.0);
    }

    @Override
    public String toString() {
        return String.format("[[%9.1f, %9.1f, %9.1f], [%9.1f, %9.1f, %9.1f]]",
                             minX, minY, minZ, maxX, maxY, maxZ);
    }

    @Override
    public boolean equals(final Object o) {
        if (this == o) {
            return true;
        }
        if (o == null || getClass() != o.getClass()) {
            return false;
        }

        final Bounds bounds = (Bounds) o;

        if (!minX.equals(bounds.minX)) {
            return false;
        }
        if (!minY.equals(bounds.minY)) {
            return false;
        }
        if (! Objects.equals(minZ, bounds.minZ)) {
            return false;
        }
        if (!maxX.equals(bounds.maxX)) {
            return false;
        }
        if (!maxY.equals(bounds.maxY)) {
            return false;
        }
        return Objects.equals(maxZ, bounds.maxZ);
    }

    @Override
    public int hashCode() {
        int result = minX.hashCode();
        result = 31 * result + minY.hashCode();
        result = 31 * result + (minZ != null ? minZ.hashCode() : 0);
        result = 31 * result + maxX.hashCode();
        result = 31 * result + maxY.hashCode();
        result = 31 * result + (maxZ != null ? maxZ.hashCode() : 0);
        return result;
    }

    public Rectangle toRectangle() {
        return new Rectangle(minX.intValue(), minY.intValue(), getWidth(), getHeight());
    }

    /**
     * @return true if these bounds contain the specified bounds after converting components
     *         (e.g. minX, maxX, minY, ...) to integral values.
     *         Components with null values always contain (or are contained).
     */
    public boolean containsInt(final Bounds bounds) {
        return containsInt(this.minZ, bounds.minZ, true) &&
               containsInt(this.maxZ, bounds.maxZ, false) &&
               containsInt(this.minY, bounds.minY, true) &&
               containsInt(this.maxY, bounds.maxY, false) &&
               containsInt(this.minX, bounds.minX, true) &&
               containsInt(this.maxX, bounds.maxX, false);
    }

    public Bounds union(final Bounds that) {
        return new Bounds(union(this.minX, that.minX, true),
                          union(this.minY, that.minY, true),
                          union(this.minZ, that.minZ, true),
                          union(this.maxX, that.maxX, false),
                          union(this.maxY, that.maxY, false),
                          union(this.maxZ, that.maxZ, false));
    }

    public Bounds withMinZ(final Double minZ) {
        return new Bounds(this.minX, this.minY, minZ, this.maxX, this.maxY, this.maxZ);
    }

<<<<<<< HEAD
    public Bounds scaled(final double scaleX, final double scaleY, final double scaleZ) {
        final double padX = getDeltaX() * (scaleX - 1.0) / 2.0;
        final double padY = getDeltaY() * (scaleY - 1.0) / 2.0;
        final double padZ = getDeltaZ() * (scaleZ - 1.0) / 2.0;
        return new Bounds(minX - padX, minY - padY, minZ - padZ,
                          maxX + padX, maxY + padY, maxZ + padZ);
=======
    public Bounds withMaxZ(final Double maxZ) {
        return new Bounds(this.minX, this.minY, this.minZ, this.maxX, this.maxY, maxZ);
    }

    public Bounds withZ(final Double z) {
        return new Bounds(this.minX, this.minY, z, this.maxX, this.maxY, z);
>>>>>>> 94f7f582
    }

    public String toJson() {
        return JSON_HELPER.toJson(this);
    }

    public static Bounds fromJson(final String json) {
        return JSON_HELPER.fromJson(json);
    }

    private static final JsonUtils.Helper<Bounds> JSON_HELPER =
            new JsonUtils.Helper<>(Bounds.class);

    private static Double union(final Double a,
                                final Double b,
                                final boolean isMin) {
        final Double value;
        if (a == null) {
            value = b;
        } else if (b == null) {
            value = a;
        } else if (isMin) {
            value = Math.min(a, b);
        } else {
            value = Math.max(a, b);
        }
        return value;
    }

    private static boolean containsInt(final Double a,
                                       final Double b,
                                       final boolean isMin) {
        final boolean result;
        if ((a == null) || (b == null)) {
            result = true;
        } else if (isMin) {
            result = a.intValue() <= b.intValue();
        } else {
            result = a.intValue() >= b.intValue();
        }
        return result;
    }
}<|MERGE_RESOLUTION|>--- conflicted
+++ resolved
@@ -197,21 +197,20 @@
         return new Bounds(this.minX, this.minY, minZ, this.maxX, this.maxY, this.maxZ);
     }
 
-<<<<<<< HEAD
+    public Bounds withMaxZ(final Double maxZ) {
+        return new Bounds(this.minX, this.minY, this.minZ, this.maxX, this.maxY, maxZ);
+    }
+
+    public Bounds withZ(final Double z) {
+        return new Bounds(this.minX, this.minY, z, this.maxX, this.maxY, z);
+    }
+
     public Bounds scaled(final double scaleX, final double scaleY, final double scaleZ) {
         final double padX = getDeltaX() * (scaleX - 1.0) / 2.0;
         final double padY = getDeltaY() * (scaleY - 1.0) / 2.0;
         final double padZ = getDeltaZ() * (scaleZ - 1.0) / 2.0;
         return new Bounds(minX - padX, minY - padY, minZ - padZ,
                           maxX + padX, maxY + padY, maxZ + padZ);
-=======
-    public Bounds withMaxZ(final Double maxZ) {
-        return new Bounds(this.minX, this.minY, this.minZ, this.maxX, this.maxY, maxZ);
-    }
-
-    public Bounds withZ(final Double z) {
-        return new Bounds(this.minX, this.minY, z, this.maxX, this.maxY, z);
->>>>>>> 94f7f582
     }
 
     public String toJson() {
