package org.janelia.alignment.util;

import com.google.common.cache.CacheBuilder;
import com.google.common.cache.CacheLoader;
import com.google.common.cache.CacheStats;
import com.google.common.cache.LoadingCache;
import com.google.common.cache.Weigher;

import ij.process.ImageProcessor;

import mpicbg.trakem2.util.Downsampler;

import org.janelia.alignment.loader.ImageLoader;
import org.janelia.alignment.loader.ImageLoader.LoaderType;
import org.slf4j.Logger;
import org.slf4j.LoggerFactory;

/**
 * Cache of {@link ImageProcessor} instances for rendering.
 * Each cache is constrained by a max pixel count parameter which should roughly correlate to max memory usage.
 * Once a cache is full, least recently used instances are removed to make room.
 * Cache instances are thread safe and do not depend upon garbage collection or independent threads to evict
 * stale entries, making the instances safer for use in application servers.
 *
 * For gory details about the cache implementation, see
 * <a href="https://code.google.com/p/guava-libraries/wiki/CachesExplained">
 *     https://code.google.com/p/guava-libraries/wiki/CachesExplained
 * </a>.
 *
 * @author Eric Trautman
 */
public class ImageProcessorCache {

    /** Cache instance that doesn't cache anything but provides the same API for loading images. */
    public static final ImageProcessorCache DISABLED_CACHE = new DisabledCache();
    
    /** Default max number of pixels is 1GB (or 160 full resolution 2500x2500 pixel tiles). */
    public static final long DEFAULT_MAX_CACHED_PIXELS = 1000 * 1000000; // 1GB

    private final long maximumNumberOfCachedKilobytes;
    private final boolean recordStats;
    private final boolean cacheOriginalsForDownSampledImages;

    private final LoadingCache<CacheKey, ImageProcessor> cache;

    /**
     * Constructor for disabled cache.
     */
    private ImageProcessorCache() {
        this.maximumNumberOfCachedKilobytes = 0;
        this.recordStats = false;
        this.cacheOriginalsForDownSampledImages = false;
        this.cache = null;
    }

    /**
     * Constructs a cache instance using the specified parameters.
     *
     * @param  maximumNumberOfCachedPixels         the maximum number of pixels to maintain in the cache.
     *                                             This should roughly correlate to the maximum amount of
     *                                             memory for the cache.
     *
     * @param  recordStats                         if true, useful tuning stats like cache hits and loads will be
     *                                             maintained (presumably at some nominal overhead cost);
     *                                             otherwise stats are not maintained.
     *
     * @param  cacheOriginalsForDownSampledImages  if true, when down sampled images are requested their source
     *                                             images will also be cached (presumably improving the speed
     *                                             of future down sampling to a different level);
     *                                             otherwise only the down sampled result images are cached.
     */
    public ImageProcessorCache(final long maximumNumberOfCachedPixels,
                               final boolean recordStats,
                               final boolean cacheOriginalsForDownSampledImages) {

        this.maximumNumberOfCachedKilobytes = maximumNumberOfCachedPixels / 1000;
        this.recordStats = recordStats;
        this.cacheOriginalsForDownSampledImages = cacheOriginalsForDownSampledImages;

        final Weigher<CacheKey, ImageProcessor> weigher =
                (key, value) -> {
                    final long kilobyteCount = ImageProcessorUtil.getKilobytes(value);
                    final int weight;
                    if (kilobyteCount < 0 || kilobyteCount > Integer.MAX_VALUE) {
                        weight = Integer.MAX_VALUE;
                        LOG.warn("{} is too large ({} kilobytes) for cache weight function, using max weight of {}",
                                 key, kilobyteCount, weight);
                    } else {
                        weight = Math.max(1, (int) kilobyteCount);
                    }
                    return weight;
                };

        final CacheLoader<CacheKey, ImageProcessor> loader =
                new CacheLoader<CacheKey, ImageProcessor>() {

                    @Override
                    public ImageProcessor load(final CacheKey key) {
                        ImageProcessor imageProcessor = null;
<<<<<<< HEAD
                        if (key != null) {
                            imageProcessor = loadImageProcessor(key.getUri(),
                                                                key.getDownSampleLevels(),
                                                                key.isMask(),
                                                                key.getImageLoader());
                        }
=======
                        imageProcessor = loadImageProcessor(key.getUri(), key.getDownSampleLevels(), key.isMask(),key.isConvertTo16Bit());
>>>>>>> b69d5483
                        return imageProcessor;
                    }
                };


        if (recordStats) {
            cache = CacheBuilder.newBuilder()
                    .maximumWeight(maximumNumberOfCachedKilobytes)
                    .weigher(weigher)
                    .recordStats()
                    .build(loader);
        } else {
            cache = CacheBuilder.newBuilder()
                    .maximumWeight(maximumNumberOfCachedKilobytes)
                    .weigher(weigher)
                    .build(loader);
        }

    }

    /**
     * @param  url               url for the image.
     *
     * @param  downSampleLevels  number of levels to further down sample the image.
     *                           Negative values are considered the same as zero.
     *
     * @param  isMask            indicates whether the image is a mask.
     *
     * @param  convertTo16Bit    indicates whether the loaded image processor should be converted to 16-bit.
     *
     * @param  loaderType        loader for image.
     *
     * @param  imageSliceNumber  (optional) slice number for 3D sources.
     *
     * @return a duplicate instance of the cached image processor for the specified url string.
     *         If the source processor is not already cached, it will be loaded into the cache.
     *         The duplicate instance is returned because the processors are mutable and the cached
     *         instance needs to remain unaltered for future use.
     *
     * @throws IllegalArgumentException
     *   if the image cannot be loaded.
     */
    public ImageProcessor get(final String url,
                              final int downSampleLevels,
                              final boolean isMask,
                              final boolean convertTo16Bit,
                              final LoaderType loaderType,
                              final Integer imageSliceNumber)
            throws IllegalArgumentException {

        final ImageLoader imageLoader =  ImageLoader.build(loaderType, imageSliceNumber);

        final CacheKey key = new CacheKey(url, downSampleLevels, isMask, imageLoader);
        final ImageProcessor cachedImageProcessor;
        try {
            cachedImageProcessor = cache.get(key);
        } catch (final Throwable t) {
            throw new IllegalArgumentException("failed to retrieve " + key + " from cache", t);
        }

        final ImageProcessor duplicateProcessor;
        if (convertTo16Bit && (cachedImageProcessor.getBitDepth() == 8)) {
            // Force images to 16-bit, to allow for testing of mixed 8-bit and 16-bit mipmap levels.
            duplicateProcessor = cachedImageProcessor.convertToShort(false);
            duplicateProcessor.multiply(256.0);
        } else {
            duplicateProcessor = cachedImageProcessor.duplicate();
        }

        return duplicateProcessor;
    }

    /**
     * @return the number of entries currently in this cache.
     */
    public long size() {
        return cache == null ? 0 : cache.size();
    }

    /**
     * Discards all entries in the cache.
     */
    public void invalidateAll() {
        if (cache != null) {
            cache.invalidateAll();
        }
    }

    /**
     * @return a current snapshot of this cache's cumulative statistics
     *         (will be all zeros if stat recording is not enabled for this cache).
     */
    public CacheStats getStats() {
        return cache == null ? EMPTY_STATS : cache.stats();
    }

    @Override
    public String toString() {
        return "{numberOfEntries: " + size() +
               ", maximumNumberOfCachedKilobytes: " + maximumNumberOfCachedKilobytes +
               ", recordStats: " + recordStats +
               ", cacheOriginalsForDownSampledImages: " + cacheOriginalsForDownSampledImages +
               '}';
    }

    /**
     * The core method used to load image processor instances that is called when cache misses occur.
     *
     * @param  urlString               url for the image.
     * @param  downSampleLevels  number of levels to further down sample the image.
     * @param  isMask            indicates whether this image is a mask.
     * @param  imageLoader       loader to use.
     *
     * @return a newly loaded image processor to be cached.
     *
     * @throws IllegalArgumentException
     *   if the image cannot be loaded.
     */
    protected ImageProcessor loadImageProcessor(final String urlString,
                                                final int downSampleLevels,
                                                final boolean isMask,
                                                final ImageLoader imageLoader)
            throws IllegalArgumentException {

        if (LOG.isDebugEnabled()) {
            LOG.debug("loadImageProcessor: entry, urlString={}, downSampleLevels={}", urlString, downSampleLevels);
        }

        ImageProcessor imageProcessor = null;

        // if we need to down sample, see if source image is already cached before trying to load it
        if (downSampleLevels > 0) {
            imageProcessor = cache.getIfPresent(new CacheKey(urlString, 0, isMask, imageLoader));
        }

        // load the image as needed
        if (imageProcessor == null) {
            
            imageProcessor = imageLoader.load(urlString);

            // if we're going to down sample and we're supposed to cache originals, do so here
            if (cacheOriginalsForDownSampledImages && (downSampleLevels > 0)) {

                if (LOG.isDebugEnabled()) {
                    LOG.debug("loadImageProcessor: caching level 0 for {}", urlString);
                }

                cache.put(new CacheKey(urlString, 0, isMask, imageLoader), imageProcessor);
            }

        }

        // down sample the image as needed
        if (downSampleLevels > 0) {
            // NOTE: The down sample methods return a safe copy and leave the source imageProcessor unmodified,
            //       so we don't need to duplicate a cached source instance before down sampling.
            imageProcessor = Downsampler.downsampleImageProcessor(imageProcessor,
                                                                  downSampleLevels);
        }

        return imageProcessor;
    }

    /**
     * Key that combines an image's url with its down sample levels.
     */
    protected static class CacheKey {

        private final String url;
        private final int downSampleLevels;
        private final boolean isMask;
        private final ImageLoader imageLoader;

        CacheKey(final String url,
                 final int downSampleLevels,
                 final boolean isMask,
                 final ImageLoader imageLoader) {

            this.url = url;
            this.downSampleLevels = Math.max(downSampleLevels, 0);
            this.isMask = isMask;
            this.imageLoader = imageLoader;
        }

        public String getUri() {
            return url;
        }

        int getDownSampleLevels() {
            return downSampleLevels;
        }

        public boolean isMask() {
            return isMask;
        }

        public ImageLoader getImageLoader() {
            return imageLoader;
        }

        @Override
        public String toString() {
            return "{url: '" + url + "', downSampleLevels: " + downSampleLevels + ", isMask: " + isMask +
                   ", imageLoader: " + imageLoader + '}';
        }

        @Override
        public boolean equals(final Object o) {
            boolean result = true;
            if (this != o) {
                if (o instanceof CacheKey) {
                    final CacheKey that = (CacheKey) o;
                    result = this.url.equals(that.url) &&
                             (this.downSampleLevels == that.downSampleLevels) &&
                             (this.imageLoader.hasSame3DContext(that.imageLoader));
                } else {
                    result = false;
                }
            }
            return result;
        }

        @Override
        public int hashCode() {
            int result = url.hashCode();
            result = 31 * result + downSampleLevels;
            return result;
        }
    }

    /** Cache that doesn't cache anything but provides the same API for loading images. */
    private static class DisabledCache extends ImageProcessorCache {

        public DisabledCache() {
            super();
        }

        @Override
        public ImageProcessor get(final String url,
                                  final int downSampleLevels,
                                  final boolean isMask,
                                  final boolean convertTo16Bit,
                                  final LoaderType loaderType,
                                  final Integer imageSliceNumber) {

            if (LOG.isDebugEnabled()) {
                LOG.debug("uncachedGet: entry, urlString={}, downSampleLevels={}", url, downSampleLevels);
            }

            final ImageLoader imageLoader =  ImageLoader.build(loaderType, imageSliceNumber);
            ImageProcessor imageProcessor = imageLoader.load(url);

            // down sample the image as needed
            if (downSampleLevels > 0) {
                imageProcessor = Downsampler.downsampleImageProcessor(imageProcessor,
                                                                      downSampleLevels);
            }

            return imageProcessor;
        }
    }

    private static final Logger LOG = LoggerFactory.getLogger(ImageProcessorCache.class);

    private static final CacheStats EMPTY_STATS = new CacheStats(0,0,
                                                                 0,0,
                                                                 0,0);
}<|MERGE_RESOLUTION|>--- conflicted
+++ resolved
@@ -96,18 +96,10 @@
 
                     @Override
                     public ImageProcessor load(final CacheKey key) {
-                        ImageProcessor imageProcessor = null;
-<<<<<<< HEAD
-                        if (key != null) {
-                            imageProcessor = loadImageProcessor(key.getUri(),
-                                                                key.getDownSampleLevels(),
-                                                                key.isMask(),
-                                                                key.getImageLoader());
-                        }
-=======
-                        imageProcessor = loadImageProcessor(key.getUri(), key.getDownSampleLevels(), key.isMask(),key.isConvertTo16Bit());
->>>>>>> b69d5483
-                        return imageProcessor;
+                        return loadImageProcessor(key.getUri(),
+                                                  key.getDownSampleLevels(),
+                                                  key.isMask(),
+                                                  key.getImageLoader());
                     }
                 };
 
@@ -244,7 +236,7 @@
 
         // load the image as needed
         if (imageProcessor == null) {
-            
+
             imageProcessor = imageLoader.load(urlString);
 
             // if we're going to down sample and we're supposed to cache originals, do so here
