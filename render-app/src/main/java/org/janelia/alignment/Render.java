--- conflicted
+++ resolved
@@ -25,441 +25,6 @@
 @Deprecated
 public class Render {
 
-<<<<<<< HEAD
-    private static final Logger LOG = LoggerFactory.getLogger(Render.class);
-
-    /* TODO this is an adhoc filter bank for temporary use in alignment */
-    final static private NormalizeLocalContrast nlcf = new NormalizeLocalContrast(500, 500, 3, true, true);
-    final static private ValueToNoise vtnf1 = new ValueToNoise(0, 64, 191);
-    final static private ValueToNoise vtnf2 = new ValueToNoise(255, 64, 191);
-//    final static private CLAHE clahe = new CLAHE(true, 250, 256, 2);
-
-    private Render() {
-    }
-
-    /**
-     * Assemble {@link CoordinateTransform CoordinateTransforms} and add
-     * bounding box offset, areaOffset, and scale for a {@link TileSpec}
-     */
-    public static CoordinateTransformList<CoordinateTransform> createRenderTransform(
-            final TileSpec ts,
-            final boolean areaOffset,
-            final double scale,
-            final double x,
-            final double y)
-    {
-        final CoordinateTransformList<CoordinateTransform> ctl = new CoordinateTransformList<>();
-        for (final CoordinateTransform t : ts.getTransformList().getList(null))
-            ctl.add(t);
-        final AffineModel2D scaleAndOffset = new AffineModel2D();
-        if (areaOffset) {
-            final double offset = (1 - scale) * 0.5;
-            scaleAndOffset.set(scale,
-                               0,
-                               0,
-                               scale,
-                               -(x * scale + offset),
-                               -(y * scale + offset));
-        } else {
-            scaleAndOffset.set(scale,
-                               0,
-                               0,
-                               scale,
-                               -(x * scale),
-                               -(y * scale));
-        }
-
-        ctl.add(scaleAndOffset);
-
-        return ctl;
-    }
-
-    public static void render(final RenderParameters params,
-                              final BufferedImage targetImage,
-                              final ImageProcessorCache imageProcessorCache)
-            throws IllegalArgumentException {
-
-        render(params.getTileSpecs(),
-               targetImage,
-               params.getX(),
-               params.getY(),
-               params.getRes(params.getScale()),
-               params.getScale(),
-               params.isAreaOffset(),
-               params.getNumberOfThreads(),
-               params.skipInterpolation(),
-               params.doFilter(),
-               params.binaryMask(),
-               params.excludeMask(),
-               imageProcessorCache,
-               params.getBackgroundRGBColor(),
-               params.getMinIntensity(),
-               params.getMaxIntensity());
-    }
-
-    public static void render(final List<TileSpec> tileSpecs,
-                              final BufferedImage targetImage,
-                              final double x,
-                              final double y,
-                              final double meshCellSize,
-                              final double scale,
-                              final boolean areaOffset,
-                              final int numberOfThreads,
-                              final boolean skipInterpolation,
-                              final boolean doFilter,
-                              final ImageProcessorCache imageProcessorCache,
-                              final Integer backgroundRGBColor)
-            throws IllegalArgumentException {
-
-        render(tileSpecs,
-               targetImage,
-               x,
-               y,
-               meshCellSize,
-               scale,
-               areaOffset,
-               numberOfThreads,
-               skipInterpolation,
-               doFilter,
-               false,
-               false,
-               imageProcessorCache,
-               backgroundRGBColor,
-               null,
-               null);
-    }
-
-    /**
-     * convert to 24bit RGB
-     */
-    static private ColorProcessor convertToRGB(
-            final ImageProcessor tp,
-            final TileSpec ts,
-            final Double renderMinIntensity,
-            final Double renderMaxIntensity) {
-
-        // TODO: should render intensities only be applied if they constrain more than the tile spec (e.g. renderMin > tileMin) ?
-
-        final double minIntensity = (renderMinIntensity == null) ? ts.getMinIntensity() : renderMinIntensity;
-        final double maxIntensity = (renderMaxIntensity == null) ? ts.getMaxIntensity() : renderMaxIntensity;
-        tp.setMinAndMax(minIntensity, maxIntensity);
-        return tp.convertToColorProcessor();
-    }
-
-
-    static private BufferedImage targetToARGBImage(
-            final ImageProcessorWithMasks target,
-            final TileSpec ts,
-            final boolean binaryMask,
-            final Double renderMinIntensity,
-            final Double renderMaxIntensity) {
-
-        // convert to 24bit RGB
-        final ColorProcessor cp = convertToRGB(target.ip, ts, renderMinIntensity, renderMaxIntensity);
-
-        // set alpha channel
-        final int[] cpPixels = (int[]) cp.getPixels();
-        final byte[] alphaPixels;
-
-        if (target.mask != null) {
-            alphaPixels = (byte[]) target.mask.getPixels();
-        } else {
-            alphaPixels = (byte[]) target.outside.getPixels();
-        }
-
-        if (binaryMask) {
-            for (int i = 0; i < cpPixels.length; ++i) {
-                if (alphaPixels[i] == -1)
-                    cpPixels[i] &= 0xffffffff;
-                else
-                    cpPixels[i] &= 0x00ffffff;
-            }
-        } else {
-            for (int i = 0; i < cpPixels.length; ++i) {
-                cpPixels[i] &= 0x00ffffff | (alphaPixels[i] << 24);
-            }
-        }
-
-        final BufferedImage image = new BufferedImage(cp.getWidth(), cp.getHeight(), BufferedImage.TYPE_INT_ARGB);
-        final WritableRaster raster = image.getRaster();
-        raster.setDataElements(0, 0, cp.getWidth(), cp.getHeight(), cpPixels);
-
-        return image;
-    }
-
-    public static void render(final List<TileSpec> tileSpecs,
-                              final BufferedImage targetImage,
-                              final double x,
-                              final double y,
-                              final double meshCellSize,
-                              final double scale,
-                              final boolean areaOffset,
-                              final int numberOfThreads,
-                              final boolean skipInterpolation,
-                              final boolean doFilter,
-                              final boolean binaryMask,
-                              final boolean excludeMask,
-                              final ImageProcessorCache imageProcessorCache,
-                              final Integer backgroundRGBColor,
-                              final Double renderMinIntensity,
-                              final Double renderMaxIntensity)
-            throws IllegalArgumentException {
-
-        final int targetWidth = targetImage.getWidth();
-        final int targetHeight = targetImage.getHeight();
-
-        final double[] min = new double[ 2 ];
-        final double[] max = new double[ 2 ];
-
-        final Graphics2D targetGraphics = targetImage.createGraphics();
-
-        if (backgroundRGBColor != null) {
-            targetGraphics.setBackground(new Color(backgroundRGBColor));
-            targetGraphics.clearRect(0, 0, targetWidth, targetHeight);
-        }
-
-        LOG.debug("render: entry, processing {} tile specifications, numberOfThreads={}",
-                  tileSpecs.size(), numberOfThreads);
-
-        final long tileLoopStart = System.currentTimeMillis();
-        int tileSpecIndex = 0;
-        long tileSpecStart;
-        long loadMipStop;
-        long filterStop;
-        long loadMaskStop;
-        long ctListCreationStop;
-        long meshCreationStop;
-        long sourceCreationStop;
-        long targetCreationStop;
-        long mapInterpolatedStop;
-        long drawImageStop;
-
-        for (final TileSpec ts : tileSpecs) {
-            tileSpecStart = System.currentTimeMillis();
-
-            final CoordinateTransformList<CoordinateTransform> ctl = createRenderTransform(ts, areaOffset, scale, x, y);
-
-            Map.Entry<Integer, ImageAndMask> mipmapEntry;
-            ImageAndMask imageAndMask = null;
-            ImageProcessor widthAndHeightProcessor = null;
-            int width = ts.getWidth();
-            int height = ts.getHeight();
-            // if width and height were not set, figure width and height
-            if ((width < 0) || (height < 0)) {
-                mipmapEntry = ts.getFirstMipmapEntry();
-                imageAndMask = mipmapEntry.getValue();
-                widthAndHeightProcessor = imageProcessorCache.get(imageAndMask.getImageUrl(), 0, false);
-                width = widthAndHeightProcessor.getWidth();
-                height = widthAndHeightProcessor.getHeight();
-            }
-
-            // estimate average scale
-            final double s = Utils.sampleAverageScale(ctl, width, height, meshCellSize);
-            int mipmapLevel = Utils.bestMipmapLevel(s);
-
-            int downSampleLevels = 0;
-            final ImageProcessor ipMipmap;
-            if (widthAndHeightProcessor == null) { // width and height were explicitly specified as parameters
-
-                mipmapEntry = ts.getFloorMipmapEntry(mipmapLevel);
-                imageAndMask = mipmapEntry.getValue();
-
-                final int currentMipmapLevel = mipmapEntry.getKey();
-                if (currentMipmapLevel < mipmapLevel) {
-                    downSampleLevels = mipmapLevel - currentMipmapLevel;
-                } else {
-                    mipmapLevel = currentMipmapLevel;
-                }
-
-                ipMipmap = imageProcessorCache.get(imageAndMask.getImageUrl(), downSampleLevels, false);
-
-            } else if (mipmapLevel > 0) {
-
-                downSampleLevels = mipmapLevel;
-                ipMipmap = imageProcessorCache.get(imageAndMask.getImageUrl(), downSampleLevels, false);
-
-            } else {
-
-                ipMipmap = widthAndHeightProcessor;
-            }
-
-            loadMipStop = System.currentTimeMillis();
-
-            if (ipMipmap.getWidth() == 0 || ipMipmap.getHeight() == 0) {
-                LOG.debug("Skipping zero pixel size mipmap {}", imageAndMask.getImageUrl());
-                continue;
-            }
-            final double minIntensity = (renderMinIntensity == null) ? ts.getMinIntensity() : renderMinIntensity;
-            final double maxIntensity = (renderMaxIntensity == null) ? ts.getMaxIntensity() : renderMaxIntensity;
-
-            ipMipmap.setMinAndMax( minIntensity,maxIntensity);
-            // filter
-            if (doFilter) {
-                final double mipmapScale = 1.0 / (1 << mipmapLevel);
-                vtnf1.process(ipMipmap, mipmapScale);
-                vtnf2.process(ipMipmap, mipmapScale);
-                nlcf.process(ipMipmap, mipmapScale);
-            }
-
-            filterStop = System.currentTimeMillis();
-
-            // open mask
-            ImageProcessor maskSourceProcessor;
-            final String maskUrl = imageAndMask.getMaskUrl();
-            if ((maskUrl != null) && (! excludeMask)) {
-                maskSourceProcessor = imageProcessorCache.get(maskUrl, downSampleLevels, true);
-            } else {
-                maskSourceProcessor = null;
-            }
-
-            loadMaskStop = System.currentTimeMillis();
-
-            // attach mipmap transformation
-            final CoordinateTransformList<CoordinateTransform> ctlMipmap = new CoordinateTransformList<>();
-            ctlMipmap.add(Utils.createScaleLevelTransform(mipmapLevel));
-
-            ctlMipmap.add(ctl);
-
-            ctListCreationStop = System.currentTimeMillis();
-
-            // create mesh
-            final RenderTransformMesh mesh = new RenderTransformMesh(
-                    ctlMipmap,
-                    (int) (width / meshCellSize + 0.5),
-                    ipMipmap.getWidth(),
-                    ipMipmap.getHeight());
-
-            // get bounding box
-            mesh.bounds(min, max);
-            final int tx = (int)Math.max(0, Math.min(targetWidth, min[0]));
-            final int ty = (int)Math.max(0, Math.min(targetHeight, min[1]));
-            final int w = (int)(Math.min(targetWidth, max[0]) - tx) + 1;
-            final int h = (int)(Math.min(targetHeight, max[1]) - ty) + 1;
-
-            // skip if bounding box is not in target
-            if (w <=0 || h <= 0) {
-                LOG.debug("Skipping tile {} which is outside the FOV.", ts);
-                continue;
-            }
-
-//            LOG.debug("Bounding box is {}x{}+{}+{} from min = {} and max = {}", w, h, tx, ty, min, max);
-
-            mesh.translateTarget(-tx, -ty);
-
-            mesh.updateAffines();
-
-            meshCreationStop = System.currentTimeMillis();
-
-            final ImageProcessorWithMasks source = new ImageProcessorWithMasks(ipMipmap, maskSourceProcessor, null);
-
-            // if source.mask gets "quietly" removed (because of size), we need to also remove maskSourceProcessor
-            if ((maskSourceProcessor != null) && (source.mask == null)) {
-                LOG.warn("render: removing mask because ipMipmap and maskSourceProcessor differ in size, ipMipmap: " +
-                         ipMipmap.getWidth() + "x" + ipMipmap.getHeight() + ", maskSourceProcessor: " +
-                         maskSourceProcessor.getWidth() + "x" + maskSourceProcessor.getHeight());
-                maskSourceProcessor = null;
-            }
-
-            sourceCreationStop = System.currentTimeMillis();
-
-            // create a target
-            final ImageProcessor tp = ipMipmap.createProcessor(w, h);
-
-            final ImageProcessor maskTargetProcessor;
-            if (maskSourceProcessor != null)
-                maskTargetProcessor = new ByteProcessor(w, h);
-            else
-                maskTargetProcessor = null;
-
-            final ImageProcessorWithMasks target = new ImageProcessorWithMasks(tp, maskTargetProcessor, null);
-
-            targetCreationStop = System.currentTimeMillis();
-
-            final RenderTransformMeshMappingWithMasks mapping = new RenderTransformMeshMappingWithMasks(mesh);
-
-            final String mapType;
-            if (skipInterpolation) {
-                mapType = "";
-                mapping.map(source, target, numberOfThreads);
-            } else {
-                mapType = " interpolated";
-                mapping.mapInterpolated(source, target, numberOfThreads);
-            }
-
-            mapInterpolatedStop = System.currentTimeMillis();
-
-            final BufferedImage image = targetToARGBImage(target, ts, binaryMask, renderMinIntensity, renderMaxIntensity);
-
-            targetGraphics.drawImage(image, tx, ty, null);
-
-            drawImageStop = System.currentTimeMillis();
-
-            LOG.debug("render: tile {} took {} milliseconds to process (load mip:{}, downSampleLevels:{}, filter:{}, load mask:{}, ctList:{}, mesh:{}, source:{}, target:{}, map{}:{}, draw image:{}), cacheSize:{}",
-                      tileSpecIndex,
-                      drawImageStop - tileSpecStart,
-                      loadMipStop - tileSpecStart,
-                      downSampleLevels,
-                      filterStop - loadMipStop,
-                      loadMaskStop - filterStop,
-                      ctListCreationStop - loadMaskStop,
-                      meshCreationStop - ctListCreationStop,
-                      sourceCreationStop - meshCreationStop,
-                      targetCreationStop - sourceCreationStop,
-                      mapType,
-                      mapInterpolatedStop - targetCreationStop,
-                      drawImageStop - mapInterpolatedStop,
-                      imageProcessorCache.size());
-
-            tileSpecIndex++;
-        }
-
-        targetGraphics.dispose();
-
-        LOG.debug("render: exit, {} tiles processed in {} milliseconds",
-                  tileSpecs.size(),
-                  System.currentTimeMillis() - tileLoopStart);
-    }
-
-    public static TileSpec deriveBoundingBox(
-            final TileSpec tileSpec,
-            final double meshCellSize,
-            final boolean force) {
-
-        if (! tileSpec.hasWidthAndHeightDefined()) {
-            final Map.Entry<Integer, ImageAndMask> mipmapEntry = tileSpec.getFirstMipmapEntry();
-            final ImageAndMask imageAndMask = mipmapEntry.getValue();
-            final ImageProcessor imageProcessor = ImageProcessorCache.getNonCachedImage(imageAndMask.getImageUrl(), 0, false);
-            tileSpec.setWidth((double) imageProcessor.getWidth());
-            tileSpec.setHeight((double) imageProcessor.getHeight());
-        }
-
-        tileSpec.deriveBoundingBox(meshCellSize, force);
-
-        return tileSpec;
-    }
-
-    public static BufferedImage renderWithNoise(final RenderParameters renderParameters,
-                                                final boolean fillWithNoise) {
-
-        LOG.info("renderWithNoise: entry, fillWithNoise={}", fillWithNoise);
-
-        final BufferedImage bufferedImage = renderParameters.openTargetImage();
-        final ByteProcessor ip = new ByteProcessor(bufferedImage.getWidth(), bufferedImage.getHeight());
-
-        if (fillWithNoise) {
-            mpicbg.ij.util.Util.fillWithNoise(ip);
-            bufferedImage.getGraphics().drawImage(ip.createImage(), 0, 0, null);
-        }
-
-        Render.render(renderParameters, bufferedImage, ImageProcessorCache.DISABLED_CACHE);
-
-        LOG.info("renderWithNoise: exit");
-
-        return bufferedImage;
-    }
-
-=======
->>>>>>> cef7c710
     public static void main(final String[] args) {
         ArgbRenderer.main(args);
     }
