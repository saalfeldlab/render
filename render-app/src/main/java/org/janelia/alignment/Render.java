/**
 * License: GPL
 *
 * This program is free software; you can redistribute it and/or
 * modify it under the terms of the GNU General Public License 2
 * as published by the Free Software Foundation.
 *
 * This program is distributed in the hope that it will be useful,
 * but WITHOUT ANY WARRANTY; without even the implied warranty of
 * MERCHANTABILITY or FITNESS FOR A PARTICULAR PURPOSE.  See the
 * GNU General Public License for more details.
 *
 * You should have received a copy of the GNU General Public License
 * along with this program; if not, write to the Free Software
 * Foundation, Inc., 59 Temple Place - Suite 330, Boston, MA  02111-1307, USA.
 */
package org.janelia.alignment;

import ij.process.ByteProcessor;
import ij.process.ColorProcessor;
import ij.process.FloatProcessor;
import ij.process.ImageProcessor;

import java.awt.Color;
import java.awt.Graphics2D;
import java.awt.image.BufferedImage;
import java.awt.image.WritableRaster;
import java.util.Collections;
import java.util.HashSet;
import java.util.List;
import java.util.Map;
import java.util.Set;

import mpicbg.models.AffineModel2D;
import mpicbg.models.CoordinateTransform;
import mpicbg.models.CoordinateTransformList;
import mpicbg.trakem2.transform.TransformMeshMappingWithMasks.ImageProcessorWithMasks;

import org.janelia.alignment.filter.NormalizeLocalContrast;
import org.janelia.alignment.filter.ValueToNoise;
import org.janelia.alignment.mapper.MultiChannelMapper;
import org.janelia.alignment.mapper.MultiChannelWithAlphaMapper;
import org.janelia.alignment.mapper.MultiChannelWithBinaryMaskMapper;
import org.janelia.alignment.mapper.PixelMapper;
import org.janelia.alignment.mapper.SingleChannelMapper;
import org.janelia.alignment.mapper.SingleChannelWithAlphaMapper;
import org.janelia.alignment.mapper.SingleChannelWithBinaryMaskMapper;
import org.janelia.alignment.spec.ChannelSpec;
import org.janelia.alignment.spec.TileSpec;
import org.janelia.alignment.util.ImageProcessorCache;
import org.slf4j.Logger;
import org.slf4j.LoggerFactory;

/**
 * Render a set of image tile as an ARGB image.
 * <p/>
 * <pre>
 * Usage: java [-options] -cp render.jar org.janelia.alignment.RenderTile [options]
 * Options:
 *       --height
 *      Target image height
 *      Default: 256
 *       --help
 *      Display this note
 *      Default: false
 * *     --res
 *      Mesh resolution, specified by the desired size of a triangle in pixels
 *       --in
 *      Path to the input image if any
 *       --out
 *      Path to the output image
 * *     --tile_spec_url
 *      URL to JSON tile spec
 *       --width
 *      Target image width
 *      Default: 256
 * *     --x
 *      Target image left coordinate
 *      Default: 0
 * *     --y
 *      Target image top coordinate
 *      Default: 0
 * </pre>
 * <p>E.g.:</p>
 * <pre>java -cp render.jar org.janelia.alignment.RenderTile \
 *   --tile_spec_url "file://absolute/path/to/tile-spec.json" \
 *   --out "/absolute/path/to/output.png" \
 *   --x 16536
 *   --y 32
 *   --width 1024
 *   --height 1024
 *   --res 64</pre>
 *
 * @author Stephan Saalfeld <saalfelds@janelia.hhmi.org>
 */
public class Render {

    private static final Logger LOG = LoggerFactory.getLogger(Render.class);

    /* TODO this is an adhoc filter bank for temporary use in alignment */
    final static private NormalizeLocalContrast nlcf = new NormalizeLocalContrast(500, 500, 3, true, true);
    final static private ValueToNoise vtnf1 = new ValueToNoise(0, 64, 191);
    final static private ValueToNoise vtnf2 = new ValueToNoise(255, 64, 191);
//    final static private CLAHE clahe = new CLAHE(true, 250, 256, 2);

    private Render() {
    }

    /**
     * Assemble {@link CoordinateTransform CoordinateTransforms} and add
     * bounding box offset, areaOffset, and scale for a {@link TileSpec}
     */
    public static CoordinateTransformList<CoordinateTransform> createRenderTransform(
            final TileSpec ts,
            final boolean areaOffset,
            final double scale,
            final double x,
            final double y)
    {
        final CoordinateTransformList<CoordinateTransform> ctl = new CoordinateTransformList<>();
        for (final CoordinateTransform t : ts.getTransformList().getList(null))
            ctl.add(t);
        final AffineModel2D scaleAndOffset = new AffineModel2D();
        if (areaOffset) {
            final double offset = (1 - scale) * 0.5;
            scaleAndOffset.set(scale,
                               0,
                               0,
                               scale,
                               -(x * scale + offset),
                               -(y * scale + offset));
        } else {
            scaleAndOffset.set(scale,
                               0,
                               0,
                               scale,
                               -(x * scale),
                               -(y * scale));
        }

        ctl.add(scaleAndOffset);

        return ctl;
    }

    public static void render(final RenderParameters params,
                              final BufferedImage targetImage,
                              final ImageProcessorCache imageProcessorCache)
            throws IllegalArgumentException {

        render(params.getTileSpecs(),
               params.getChannelNames(),
               params.getX(),
               params.getY(),
               params.getRes(params.getScale()),
               params.getScale(),
               params.isAreaOffset(),
               params.getNumberOfThreads(),
               params.skipInterpolation(),
               params.doFilter(),
               params.binaryMask(),
               params.excludeMask(),
               imageProcessorCache,
               params.getBackgroundRGBColor(),
<<<<<<< HEAD
               targetImage);
    }

    static private BufferedImage targetToARGBImage(
            final ImageProcessorWithMasks target,
            final double minIntensity,
            final double maxIntensity,
            final boolean binaryMask) {
=======
               params.getMinIntensity(),
               params.getMaxIntensity());
    }

    public static void render(final List<TileSpec> tileSpecs,
                              final BufferedImage targetImage,
                              final double x,
                              final double y,
                              final double meshCellSize,
                              final double scale,
                              final boolean areaOffset,
                              final int numberOfThreads,
                              final boolean skipInterpolation,
                              final boolean doFilter,
                              final ImageProcessorCache imageProcessorCache,
                              final Integer backgroundRGBColor)
            throws IllegalArgumentException {

        render(tileSpecs,
               targetImage,
               x,
               y,
               meshCellSize,
               scale,
               areaOffset,
               numberOfThreads,
               skipInterpolation,
               doFilter,
               false,
               false,
               imageProcessorCache,
               backgroundRGBColor,
               null,
               null);
    }

    /**
     * convert to 24bit RGB
     */
    static private ColorProcessor convertToRGB(
            final ImageProcessor tp,
            final TileSpec ts,
            final Double renderMinIntensity,
            final Double renderMaxIntensity) {

        // TODO: should render intensities only be applied if they constrain more than the tile spec (e.g. renderMin > tileMin) ?

        final double minIntensity = (renderMinIntensity == null) ? ts.getMinIntensity() : renderMinIntensity;
        final double maxIntensity = (renderMaxIntensity == null) ? ts.getMaxIntensity() : renderMaxIntensity;
        tp.setMinAndMax(minIntensity, maxIntensity);
        return tp.convertToColorProcessor();
    }


    static private BufferedImage targetToARGBImage(
            final ImageProcessorWithMasks target,
            final TileSpec ts,
            final boolean binaryMask,
            final Double renderMinIntensity,
            final Double renderMaxIntensity) {
>>>>>>> 77608304

        target.ip.setMinAndMax(minIntensity, maxIntensity);

        // convert to 24bit RGB
<<<<<<< HEAD
        final ColorProcessor cp = target.ip.convertToColorProcessor();
=======
        final ColorProcessor cp = convertToRGB(target.ip, ts, renderMinIntensity, renderMaxIntensity);
>>>>>>> 77608304

        // set alpha channel
        final int[] cpPixels = (int[]) cp.getPixels();
        final byte[] alphaPixels;

        if (target.mask != null) {
            alphaPixels = (byte[]) target.mask.getPixels();
        } else {
            alphaPixels = (byte[]) target.outside.getPixels();
        }

        if (binaryMask) {
            for (int i = 0; i < cpPixels.length; ++i) {
                if (alphaPixels[i] == -1)
                    cpPixels[i] &= 0xffffffff;
                else
                    cpPixels[i] &= 0x00ffffff;
            }
        } else {
            for (int i = 0; i < cpPixels.length; ++i) {
                cpPixels[i] &= 0x00ffffff | (alphaPixels[i] << 24);
            }
        }

        final BufferedImage image = new BufferedImage(cp.getWidth(), cp.getHeight(), BufferedImage.TYPE_INT_ARGB);
        final WritableRaster raster = image.getRaster();
        raster.setDataElements(0, 0, cp.getWidth(), cp.getHeight(), cpPixels);

        return image;
    }

    public static void render(final List<TileSpec> tileSpecs,
                              final List<String> channelNames,
                              final double x,
                              final double y,
                              final double meshCellSize,
                              final double scale,
                              final boolean areaOffset,
                              final int numberOfThreads,
                              final boolean skipInterpolation,
                              final boolean doFilter,
                              final boolean binaryMask,
                              final boolean excludeMask,
                              final ImageProcessorCache imageProcessorCache,
                              final Integer backgroundRGBColor,
<<<<<<< HEAD
                              final BufferedImage targetImage)
=======
                              final Double renderMinIntensity,
                              final Double renderMaxIntensity)
>>>>>>> 77608304
            throws IllegalArgumentException {

        final long tileLoopStart = System.currentTimeMillis();

        LOG.debug("render: entry, processing {} tile specifications, numberOfThreads={}",
                  tileSpecs.size(), numberOfThreads);

        final int targetWidth = targetImage.getWidth();
        final int targetHeight = targetImage.getHeight();

        final ChannelMap worldTargetChannels = new ChannelMap();
        for (final String channelName : channelNames) {
            worldTargetChannels.put(channelName,
                                    new ImageProcessorWithMasks(
                                            new FloatProcessor(targetWidth, targetHeight),
                                            new ByteProcessor(targetWidth, targetHeight),
                                            null));
        }

        render(tileSpecs,
               worldTargetChannels,
               x, y,
               meshCellSize, scale, areaOffset,
               numberOfThreads,
               skipInterpolation, doFilter, binaryMask, excludeMask, imageProcessorCache);

        final long drawImageStart = System.currentTimeMillis();

        final Graphics2D targetGraphics = targetImage.createGraphics();

        if (backgroundRGBColor != null) {
            targetGraphics.setBackground(new Color(backgroundRGBColor));
            targetGraphics.clearRect(0, 0, targetWidth, targetHeight);
        }

        if (tileSpecs.size() > 0) {

            // TODO: handle targetImage generation for multiple channels
            // This hack only generates the first channel even though all channels are rendered.

            final String channelName = channelNames.get(0);
            final Set<String> channelNameSet = new HashSet<>(Collections.singletonList(channelName));
            final ChannelSpec channelSpec = tileSpecs.get(0).getChannels(channelNameSet).get(0);
            final ImageProcessorWithMasks worldTarget = worldTargetChannels.get(channelName);
            final BufferedImage image = targetToARGBImage(worldTarget,
                                                          channelSpec.getMinIntensity(),
                                                          channelSpec.getMaxIntensity(),
                                                          binaryMask);
            targetGraphics.drawImage(image, 0, 0, null);
        }

        targetGraphics.dispose();

        final long drawImageStop = System.currentTimeMillis();

        LOG.debug("render: exit, {} tiles processed in {} milliseconds, draw image:{}",
                  tileSpecs.size(),
                  System.currentTimeMillis() - tileLoopStart,
                  drawImageStop - drawImageStart);


    }

    public static void render(final List<TileSpec> tileSpecs,
                              final ChannelMap targetChannels,
                              final double x,
                              final double y,
                              final double meshCellSize,
                              final double scale,
                              final boolean areaOffset,
                              final int numberOfThreads,
                              final boolean skipInterpolation,
                              final boolean doFilter,
                              final boolean binaryMask,
                              final boolean excludeMask,
                              final ImageProcessorCache imageProcessorCache)
            throws IllegalArgumentException {

        int tileSpecIndex = 0;
        PixelMapper tilePixelMapper;
        long tileSpecStart;
        long loadMipStop;
        long filterStop;
        long loadMaskStop;
        long ctListCreationStop;
        long meshCreationStop;
        long sourceCreationStop;
        long targetCreationStop;
        long mapInterpolatedStop;

        for (final TileSpec ts : tileSpecs) {
            tileSpecStart = System.currentTimeMillis();

            final List<ChannelSpec> channelSpecList = ts.getChannels(targetChannels.names());

            if (channelSpecList.size() == 0) {
                LOG.debug("skipping tile '{}' because it does not have any channels with the names {}",
                          ts.getTileId(),
                          targetChannels.names());
                continue;
            }

            final ChannelSpec firstChannel = channelSpecList.get(0);
            final ImageProcessorWithMasks target = targetChannels.get(firstChannel.getName());

            final CoordinateTransformList<CoordinateTransform> ctl = createRenderTransform(ts, areaOffset, scale, x, y);

            Map.Entry<Integer, ImageAndMask> mipmapEntry;
            ImageAndMask imageAndMask = null;
            ImageProcessor widthAndHeightProcessor = null;
            int width = ts.getWidth();
            int height = ts.getHeight();
            // if width and height were not set, figure width and height
            if ((width < 0) || (height < 0)) {
                mipmapEntry = firstChannel.getFirstMipmapEntry();
                imageAndMask = mipmapEntry.getValue();
                widthAndHeightProcessor = imageProcessorCache.get(imageAndMask.getImageUrl(), 0, false);
                width = widthAndHeightProcessor.getWidth();
                height = widthAndHeightProcessor.getHeight();
            }

            // estimate average scale
            final double s = Utils.sampleAverageScale(ctl, width, height, meshCellSize);
            int mipmapLevel = Utils.bestMipmapLevel(s);

            int downSampleLevels = 0;
            final ImageProcessor ipMipmap;
            if (widthAndHeightProcessor == null) { // width and height were explicitly specified as parameters

                mipmapEntry = firstChannel.getFloorMipmapEntry(mipmapLevel);
                imageAndMask = mipmapEntry.getValue();

                final int currentMipmapLevel = mipmapEntry.getKey();
                if (currentMipmapLevel < mipmapLevel) {
                    downSampleLevels = mipmapLevel - currentMipmapLevel;
                } else {
                    mipmapLevel = currentMipmapLevel;
                }

                ipMipmap = imageProcessorCache.get(imageAndMask.getImageUrl(), downSampleLevels, false);

            } else if (mipmapLevel > 0) {

                downSampleLevels = mipmapLevel;
                ipMipmap = imageProcessorCache.get(imageAndMask.getImageUrl(), downSampleLevels, false);

            } else {

                ipMipmap = widthAndHeightProcessor;
            }

            loadMipStop = System.currentTimeMillis();

            if (ipMipmap.getWidth() == 0 || ipMipmap.getHeight() == 0) {
                LOG.debug("Skipping zero pixel size mipmap {}", imageAndMask.getImageUrl());
                continue;
            }

            // filter
            if (doFilter) {
                final double mipmapScale = 1.0 / (1 << mipmapLevel);
                vtnf1.process(ipMipmap, mipmapScale);
                vtnf2.process(ipMipmap, mipmapScale);
                nlcf.process(ipMipmap, mipmapScale);
            }

            filterStop = System.currentTimeMillis();

            // open mask
            ImageProcessor maskSourceProcessor;
            final String maskUrl = imageAndMask.getMaskUrl();
            if ((maskUrl != null) && (! excludeMask)) {
                maskSourceProcessor = imageProcessorCache.get(maskUrl, downSampleLevels, true);
            } else {
                maskSourceProcessor = null;
            }

            loadMaskStop = System.currentTimeMillis();

            // attach mipmap transformation
            final CoordinateTransformList<CoordinateTransform> ctlMipmap = new CoordinateTransformList<>();
            ctlMipmap.add(Utils.createScaleLevelTransform(mipmapLevel));
            ctlMipmap.add(ctl);

            ctListCreationStop = System.currentTimeMillis();

            // create mesh
            final RenderTransformMesh mesh = new RenderTransformMesh(
                    ctlMipmap,
                    (int) (width / meshCellSize + 0.5),
                    ipMipmap.getWidth(),
                    ipMipmap.getHeight());

            mesh.updateAffines();

            meshCreationStop = System.currentTimeMillis();

            final ImageProcessorWithMasks source = new ImageProcessorWithMasks(ipMipmap, maskSourceProcessor, null);

            // if source.mask gets "quietly" removed (because of size), we need to also remove maskSourceProcessor
            if ((maskSourceProcessor != null) && (source.mask == null)) {
                LOG.warn("render: removing mask because ipMipmap and maskSourceProcessor differ in size, ipMipmap: " +
                         ipMipmap.getWidth() + "x" + ipMipmap.getHeight() + ", maskSourceProcessor: " +
                         maskSourceProcessor.getWidth() + "x" + maskSourceProcessor.getHeight());
                maskSourceProcessor = null;
            }

            sourceCreationStop = System.currentTimeMillis();

            if (channelSpecList.size() > 1)  {

                final ChannelMap sourceChannels = new ChannelMap();
                sourceChannels.put(firstChannel.getName(), source);

                loadAdditionalSourceChannels(channelSpecList,
                                             sourceChannels,
                                             ipMipmap.getWidth(),
                                             ipMipmap.getHeight(),
                                             mipmapLevel,
                                             excludeMask,
                                             imageProcessorCache);

                if (maskSourceProcessor != null) {
                    if (binaryMask) {
                        tilePixelMapper = new MultiChannelWithBinaryMaskMapper(sourceChannels,
                                                                               targetChannels,
                                                                               (! skipInterpolation));
                    } else {
                        tilePixelMapper = new MultiChannelWithAlphaMapper(sourceChannels,
                                                                          targetChannels,
                                                                          (! skipInterpolation));
                    }
                } else {
                    tilePixelMapper = new MultiChannelMapper(sourceChannels,
                                                             targetChannels,
                                                             (! skipInterpolation));
                }


            } else {

                if (maskSourceProcessor != null) {
                    if (binaryMask) {
                        tilePixelMapper = new SingleChannelWithBinaryMaskMapper(source, target, (!skipInterpolation));
                    } else {
                        tilePixelMapper =
                                new SingleChannelWithAlphaMapper(source, target, (!skipInterpolation));
                    }
                } else {
                    tilePixelMapper = new SingleChannelMapper(source, target, (!skipInterpolation));
                }

            }

            targetCreationStop = System.currentTimeMillis();

<<<<<<< HEAD
            final RenderTransformMeshMappingWithMasks mapping = new RenderTransformMeshMappingWithMasks(mesh);
=======
            final BufferedImage image = targetToARGBImage(target, ts, binaryMask, renderMinIntensity, renderMaxIntensity);
>>>>>>> 77608304

            final String mapType = skipInterpolation ? "" : " interpolated";
            mapping.map(tilePixelMapper, numberOfThreads);

            mapInterpolatedStop = System.currentTimeMillis();

            LOG.debug("render: tile {} took {} milliseconds to process (load mip:{}, downSampleLevels:{}, filter:{}, load mask:{}, ctList:{}, mesh:{}, source:{}, target:{}, map{}:{}), cacheSize:{}",
                      tileSpecIndex,
                      mapInterpolatedStop - tileSpecStart,
                      loadMipStop - tileSpecStart,
                      downSampleLevels,
                      filterStop - loadMipStop,
                      loadMaskStop - filterStop,
                      ctListCreationStop - loadMaskStop,
                      meshCreationStop - ctListCreationStop,
                      sourceCreationStop - meshCreationStop,
                      targetCreationStop - sourceCreationStop,
                      mapType,
                      mapInterpolatedStop - targetCreationStop,
                      imageProcessorCache.size());

            tileSpecIndex++;
        }

    }

    private static void loadAdditionalSourceChannels(final List<ChannelSpec> channelSpecList,
                                                     final ChannelMap sourceChannels,
                                                     final int scaledWidth,
                                                     final int scaledHeight,
                                                     final int mipmapLevel,
                                                     final boolean excludeMask,
                                                     final ImageProcessorCache imageProcessorCache) {

        // TODO: need to figure out how to handle different min/max intensity per channel

        for (int i = 1; i < channelSpecList.size(); i++) {

            final ChannelSpec channelSpec = channelSpecList.get(i);
            final Map.Entry<Integer, ImageAndMask> mipmapEntry =
                    channelSpec.getFloorMipmapEntry(mipmapLevel);
            final ImageAndMask imageAndMask = mipmapEntry.getValue();

            int downSampleLevels = 0;
            final int currentMipmapLevel = mipmapEntry.getKey();
            if (currentMipmapLevel < mipmapLevel) {
                downSampleLevels = mipmapLevel - currentMipmapLevel;
            }

            final ImageProcessor ip = imageProcessorCache.get(imageAndMask.getImageUrl(), downSampleLevels, false);

            if (ip.getWidth() == scaledWidth && ip.getWidth() == scaledHeight) {

                // TODO: does it make sense to support the canned filter for secondary channels?

                // open mask
                final ImageProcessor mask;
                final String maskUrl = imageAndMask.getMaskUrl();
                if ((maskUrl != null) && (!excludeMask)) {
                    mask = imageProcessorCache.get(maskUrl, downSampleLevels, true);
                } else {
                    mask = null;
                }

                sourceChannels.put(channelSpec.getName(), new ImageProcessorWithMasks(ip, mask, null));

            } else {

                LOG.debug("skipping mipmap because level {} dimensions ({}x{}) differ from primary channel ({}x{}) for {}",
                          mipmapLevel,
                          ip.getWidth(), ip.getHeight(),
                          scaledWidth, scaledHeight,
                          imageAndMask.getImageUrl());
            }
        }

    }

    public static void renderUsingCommandLineArguments(final String[] args)
            throws Exception {

        final long mainStart = System.currentTimeMillis();
        long parseStop = mainStart;
        long targetOpenStop = mainStart;
        long saveStart = mainStart;
        long saveStop = mainStart;

        final RenderParameters params = RenderParameters.parseCommandLineArgs(args);

        if (params.displayHelp()) {

            params.showUsage();

        } else {

            LOG.info("renderUsingCommandLineArguments: entry, params={}", params);

            params.validate();

            parseStop = System.currentTimeMillis();

            final BufferedImage targetImage = params.openTargetImage();

            targetOpenStop = System.currentTimeMillis();

            final ImageProcessorCache imageProcessorCache = new ImageProcessorCache();
            render(params,
                   targetImage,
                   imageProcessorCache);

            saveStart = System.currentTimeMillis();

            // save the modified image
            final String outputPathOrUri = params.getOut();
            final String outputFormat = outputPathOrUri.substring(outputPathOrUri.lastIndexOf('.') + 1);
            Utils.saveImage(targetImage,
                            outputPathOrUri,
                            outputFormat,
                            params.isConvertToGray(),
                            params.getQuality());

            saveStop = System.currentTimeMillis();
        }

        LOG.debug("renderUsingCommandLineArguments: processing took {} milliseconds (parse command:{}, open target:{}, render tiles:{}, save target:{})",
                  saveStop - mainStart,
                  parseStop - mainStart,
                  targetOpenStop - parseStop,
                  saveStart - targetOpenStop,
                  saveStop - saveStart);

    }

    public static void main(final String[] args) {

        try {
            renderUsingCommandLineArguments(args);
        } catch (final Throwable t) {
            LOG.error("main: caught exception", t);
            System.exit(1);
        }

    }

}<|MERGE_RESOLUTION|>--- conflicted
+++ resolved
@@ -162,7 +162,8 @@
                params.excludeMask(),
                imageProcessorCache,
                params.getBackgroundRGBColor(),
-<<<<<<< HEAD
+               params.getMinIntensity(),
+               params.getMaxIntensity(),
                targetImage);
     }
 
@@ -171,77 +172,16 @@
             final double minIntensity,
             final double maxIntensity,
             final boolean binaryMask) {
-=======
-               params.getMinIntensity(),
-               params.getMaxIntensity());
-    }
-
-    public static void render(final List<TileSpec> tileSpecs,
-                              final BufferedImage targetImage,
-                              final double x,
-                              final double y,
-                              final double meshCellSize,
-                              final double scale,
-                              final boolean areaOffset,
-                              final int numberOfThreads,
-                              final boolean skipInterpolation,
-                              final boolean doFilter,
-                              final ImageProcessorCache imageProcessorCache,
-                              final Integer backgroundRGBColor)
-            throws IllegalArgumentException {
-
-        render(tileSpecs,
-               targetImage,
-               x,
-               y,
-               meshCellSize,
-               scale,
-               areaOffset,
-               numberOfThreads,
-               skipInterpolation,
-               doFilter,
-               false,
-               false,
-               imageProcessorCache,
-               backgroundRGBColor,
-               null,
-               null);
-    }
-
-    /**
-     * convert to 24bit RGB
-     */
-    static private ColorProcessor convertToRGB(
-            final ImageProcessor tp,
-            final TileSpec ts,
-            final Double renderMinIntensity,
-            final Double renderMaxIntensity) {
-
-        // TODO: should render intensities only be applied if they constrain more than the tile spec (e.g. renderMin > tileMin) ?
-
-        final double minIntensity = (renderMinIntensity == null) ? ts.getMinIntensity() : renderMinIntensity;
-        final double maxIntensity = (renderMaxIntensity == null) ? ts.getMaxIntensity() : renderMaxIntensity;
-        tp.setMinAndMax(minIntensity, maxIntensity);
-        return tp.convertToColorProcessor();
-    }
-
-
-    static private BufferedImage targetToARGBImage(
-            final ImageProcessorWithMasks target,
             final TileSpec ts,
             final boolean binaryMask,
             final Double renderMinIntensity,
             final Double renderMaxIntensity) {
->>>>>>> 77608304
 
         target.ip.setMinAndMax(minIntensity, maxIntensity);
 
         // convert to 24bit RGB
-<<<<<<< HEAD
         final ColorProcessor cp = target.ip.convertToColorProcessor();
-=======
         final ColorProcessor cp = convertToRGB(target.ip, ts, renderMinIntensity, renderMaxIntensity);
->>>>>>> 77608304
 
         // set alpha channel
         final int[] cpPixels = (int[]) cp.getPixels();
@@ -287,12 +227,7 @@
                               final boolean excludeMask,
                               final ImageProcessorCache imageProcessorCache,
                               final Integer backgroundRGBColor,
-<<<<<<< HEAD
                               final BufferedImage targetImage)
-=======
-                              final Double renderMinIntensity,
-                              final Double renderMaxIntensity)
->>>>>>> 77608304
             throws IllegalArgumentException {
 
         final long tileLoopStart = System.currentTimeMillis();
@@ -549,11 +484,7 @@
 
             targetCreationStop = System.currentTimeMillis();
 
-<<<<<<< HEAD
             final RenderTransformMeshMappingWithMasks mapping = new RenderTransformMeshMappingWithMasks(mesh);
-=======
-            final BufferedImage image = targetToARGBImage(target, ts, binaryMask, renderMinIntensity, renderMaxIntensity);
->>>>>>> 77608304
 
             final String mapType = skipInterpolation ? "" : " interpolated";
             mapping.map(tilePixelMapper, numberOfThreads);
