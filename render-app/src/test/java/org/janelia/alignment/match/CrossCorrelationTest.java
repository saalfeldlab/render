package org.janelia.alignment.match;

import ij.ImageJ;
import ij.ImagePlus;
import ij.gui.PointRoi;
import ij.gui.Roi;
import ij.plugin.Duplicator;
import ij.plugin.filter.GaussianBlur;
import ij.process.ImageProcessor;

import java.awt.Rectangle;
import java.util.ArrayList;
import java.util.List;

import mpicbg.imglib.multithreading.SimpleMultiThreading;
import mpicbg.models.NotEnoughDataPointsException;
import mpicbg.models.Point;
import mpicbg.models.PointMatch;
import mpicbg.models.TranslationModel2D;
import mpicbg.stitching.PairWiseStitchingImgLib;
import mpicbg.stitching.PairWiseStitchingResult;
import mpicbg.stitching.StitchingParameters;
import mpicbg.trakem2.transform.TransformMeshMappingWithMasks.ImageProcessorWithMasks;

import org.janelia.alignment.RenderParameters;
import org.janelia.alignment.Renderer;
import org.janelia.alignment.match.parameters.MatchDerivationParameters;
import org.janelia.alignment.util.ImageDebugUtil;
import org.janelia.alignment.util.ImageProcessorCache;
import org.junit.Assert;
import org.junit.Test;
import org.slf4j.Logger;
import org.slf4j.LoggerFactory;

import net.imglib2.util.Util;

/**
 * Run cross correlation for two tiles.
 */
public class CrossCorrelationTest {

    // If you want to quickly see test tiles in browser, use renderer URL links.
    static String[][] TEST_TILE_PAIRS = {
            // owner,          project, stack,        tile1,                           tile2

            // http://renderer.int.janelia.org:8080/render-ws/view/tile-with-neighbors.html?tileId=20-07-12_061129_0-0-1.400.0&renderScale=0.0639968396622389&renderStackOwner=Z0620_23m_VNC&renderStackProject=Sec25&renderStack=v2_acquire&matchOwner=Z0620_23m_VNC&matchCollection=Sec25_v2
            { "Z0620_23m_VNC", "Sec25", "v2_acquire", "20-07-12_061129_0-0-0.400.0",   "20-07-12_061129_0-0-1.400.0"  },

            // http://renderer.int.janelia.org:8080/render-ws/view/tile-with-neighbors.html?tileId=20-07-13_041103_0-0-1.1800.0&renderScale=0.0639968396622389&renderStackOwner=Z0620_23m_VNC&renderStackProject=Sec25&renderStack=v2_acquire&matchOwner=Z0620_23m_VNC&matchCollection=Sec25_v2
            { "Z0620_23m_VNC", "Sec25", "v2_acquire", "20-07-13_041103_0-0-0.1800.0",  "20-07-13_041103_0-0-1.1800.0" },

            // http://renderer.int.janelia.org:8080/render-ws/view/tile-with-neighbors.html?tileId=20-07-14_093711_0-0-1.2800.0&renderScale=0.0639968396622389&renderStackOwner=Z0620_23m_VNC&renderStackProject=Sec25&renderStack=v2_acquire&matchOwner=Z0620_23m_VNC&matchCollection=Sec25_v2
            { "Z0620_23m_VNC", "Sec25", "v2_acquire", "20-07-14_093711_0-0-0.2800.0",  "20-07-14_093711_0-0-1.2800.0" },
            { "Z0620_23m_VNC", "Sec25", "v2_acquire", "20-07-14_093711_0-0-1.2800.0",  "20-07-14_093711_0-0-2.2800.0" },

            // http://renderer.int.janelia.org:8080/render-ws/view/tile-with-neighbors.html?tileId=20-07-19_024208_0-0-1.9500.0&renderScale=0.05573953808438347&renderStackOwner=Z0620_23m_VNC&renderStackProject=Sec25&renderStack=v2_acquire&matchOwner=Z0620_23m_VNC&matchCollection=Sec25_v2
            { "Z0620_23m_VNC", "Sec25", "v2_acquire", "20-07-19_024208_0-0-1.9500.0",  "20-07-19_024208_0-0-2.9500.0" },

            // http://renderer.int.janelia.org:8080/render-ws/view/tile-with-neighbors.html?tileId=20-07-19_184758_0-0-1.10500.0&renderScale=0.05573953808438347&renderStackOwner=Z0620_23m_VNC&renderStackProject=Sec25&renderStack=v2_acquire&matchOwner=Z0620_23m_VNC&matchCollection=Sec25_v2
            { "Z0620_23m_VNC", "Sec25", "v2_acquire", "20-07-19_184758_0-0-1.10500.0", "20-07-19_184758_0-0-2.10500.0"}
    };

    @Test
    public void testNothing() {
        Assert.assertTrue(true);
    }

    public static Rectangle findRectangle( final ImageProcessorWithMasks ipm )
    {
    	// TODO: assumes it is not rotated

    	final ImageProcessor ip = ipm.mask;

    	int minX = ip.getWidth();
    	int maxX = 0;

    	int minY = ip.getHeight();
    	int maxY = 0;

    	for ( int y = 0; y < ip.getHeight(); ++y )
    		for ( int x = 0; x < ip.getWidth(); ++x )
    		{
    			if ( ip.getf(x, y) >= 255 )
				{
    				minX = Math.min( minX, x );
    				maxX = Math.max( maxX, x );
    				minY = Math.min( minY, y );
    				maxY = Math.max( maxY, y );
				}
    		}

    	LOG.debug("minX: {}, maxX: {}, minY: {}, maxY: {}", minX, maxX, minY, maxY);

    	return new Rectangle(minX, minY, maxX-minX+1, maxY-minY+1);
    	//ip.setRoi( );
    }

    public static void blur( final ImagePlus imp, final Rectangle r, final double sigma )
    {
    	imp.setRoi( r );

    	// duplicate ROI (avoid artifacts from black areas)
    	ImagePlus imp2 = (new Duplicator()).run( imp );
    	ImageProcessor proc2 = imp2.getProcessor();

    	new GaussianBlur().blurGaussian( proc2, sigma );
    	ImageProcessor proc1 = imp.getProcessor();

    	for ( int y = 0; y < imp2.getHeight(); ++y )
    		for ( int x = 0; x < imp2.getWidth(); ++x )
    			proc1.setf( x + r.x, y + r.y, proc2.getf(x, y) );
    }

    public static void main(final String[] args) {

    	new ImageJ();

       // -------------------------------------------------------------------
        // NOTES:
        //
        //   1. make sure /groups/flyem/data is mounted  ( from smb://dm11.hhmi.org/flyemdata )

        LOG.debug("starting cross correlation ...");

        // -------------------------------------------------------------------
        // setup test parameters ...

        // change this index (0 - 5) to work with a different tile pair
        final int testTilePairIndex = 0;

        final String owner = TEST_TILE_PAIRS[testTilePairIndex][0];
        final String project = TEST_TILE_PAIRS[testTilePairIndex][1];
        final String stack = TEST_TILE_PAIRS[testTilePairIndex][2];
        final String tileId1 = TEST_TILE_PAIRS[testTilePairIndex][3];
        final String tileId2 = TEST_TILE_PAIRS[testTilePairIndex][4];

        final Integer clipSize = 500;

<<<<<<< HEAD
        // TODO: setup cross correlation parameters
        final double renderScale = 0.4;

        // initial blurring (no!)
        final double sigma = 0;

        final int sizeYFull = 250;
        final int stepYFull = 5;
    	final double rThreshold = 0.8;

    	final int sizeY = Math.max( 10, (int)Math.round( sizeYFull * renderScale ) );
    	final int stepY = Math.max( 1, (int)Math.round( stepYFull * renderScale ) );

    	System.out.println( "renderscale: " + renderScale );
    	System.out.println( "sigma: " + sigma );
    	System.out.println( "rThreshold: " + rThreshold );
    	System.out.println( "sizeY: " + sizeY );
    	System.out.println( "stepY: " + stepY );
=======
        // setup cross correlation parameters
        final double renderScale = 0.4;

        final int sizeYFull = 250;
        final int stepYFull = 5;
        final double rThreshold = 0.3;

        final int sizeY = (int)Math.round( sizeYFull * renderScale );
        final int stepY = (int)Math.round( stepYFull * renderScale );

        LOG.debug("renderScale: {}, rThreshold: {}, sizeY: {}, stepY: {}", renderScale, rThreshold, sizeY, stepY);
>>>>>>> 1332e6ea

        final StitchingParameters params = new StitchingParameters();
        params.dimensionality = 2;
        params.fusionMethod = 0;
        params.fusedName = "";
        params.checkPeaks = 5;
        params.addTilesAsRois = false;
        params.computeOverlap = true;
        params.subpixelAccuracy = true;
        params.ignoreZeroValuesFusion = false;
        params.downSample = false;
        params.displayFusion = false;
        params.invertX = false;
        params.invertY = false;
        params.ignoreZStage = false;
        params.xOffset = 0.0;
        params.yOffset = 0.0;
        params.zOffset = 0.0;

        final float maxErrorFull = 1f;
        final float maxError = maxErrorFull * (float)renderScale;
        final MatchDerivationParameters matchDerivationParameters = getMatchFilterParameters( maxError );

        // -------------------------------------------------------------------
        // run test ...

        final RenderParameters renderParametersTile1 =
                GeometricDescriptorMatcherTest.getRenderParametersForTile(owner, project, stack, tileId1, renderScale, false, clipSize, MontageRelativePosition.LEFT);
        final RenderParameters renderParametersTile2 =
                GeometricDescriptorMatcherTest.getRenderParametersForTile(owner, project, stack, tileId2, renderScale, false, clipSize, MontageRelativePosition.RIGHT);

        final ImageProcessorWithMasks ipm1 = Renderer.renderImageProcessorWithMasks(renderParametersTile1, ImageProcessorCache.DISABLED_CACHE);
        final ImageProcessorWithMasks ipm2 = Renderer.renderImageProcessorWithMasks(renderParametersTile2, ImageProcessorCache.DISABLED_CACHE);

        final ImagePlus ip1 = new ImagePlus("tile_" + tileId1, ipm1.ip);
        final ImagePlus ip2 = new ImagePlus("tile_" + tileId2, ipm2.ip);

        final Rectangle r1 = findRectangle( ipm1 );
        final Rectangle r2 = findRectangle( ipm2 );

    	if ( sigma > 0 )
    	{
    		blur( ip1, r1, sigma );
    		blur( ip2, r2, sigma );
    	}

        ip1.show();
        ip2.show();

        final ImagePlus mask1 = new ImagePlus("mask_" + tileId1, ipm1.mask );
        final ImagePlus mask2 = new ImagePlus("mask_" + tileId2, ipm2.mask );

        mask1.show();
        mask2.show();

        final int startY = Math.min( r1.y, r2.y );
        final int endY = Math.max( r1.y + r1.height - 1, r2.y + r2.height - 1 );

        final int numTests = (endY-startY-sizeY+stepY+1)/stepY + Math.min( 1, (endY-startY-sizeY+stepY+1)%stepY );
        final double incY = (endY-startY-sizeY+stepY+1) / (double)numTests;
        LOG.debug( numTests + " " + incY );

        final List<PointMatch> candidates = new ArrayList<>();

        final PointRoi p1Candidates = new PointRoi();
        final PointRoi p2Candidates = new PointRoi();

        for ( int i = 0; i < numTests; ++i )
        {
        	final int minY = (int)Math.round( i * incY ) + startY;
        	final int maxY =  minY + sizeY - 1;

        	// LOG.debug( " " + minY  + " > " + maxY );

        	final Rectangle r1PCM = new Rectangle( r1.x, minY, r1.width, maxY - minY + 1 );
        	final Rectangle r2PCM = new Rectangle( r2.x, minY, r2.width, maxY - minY + 1 );

        	mask1.setRoi( r1PCM );
            mask2.setRoi( r2PCM );

        	final PairWiseStitchingResult result = PairWiseStitchingImgLib.stitchPairwise( ip1, ip2, new Roi( r1PCM ), new Roi( r2PCM ), 1, 1, params );

        	if ( result.getCrossCorrelation() >= rThreshold )
        	{
        		LOG.debug( minY  + " > " + maxY + ", shift : " + Util.printCoordinates( result.getOffset() ) + ", correlation (R)=" + result.getCrossCorrelation() );

        		double r1X = 0;
        		final double r1Y = minY + sizeY / 2.0;

        		double r2X = -result.getOffset( 0 );
        		final double r2Y = minY + sizeY / 2.0 - result.getOffset( 1 );

        		// just to place the points within the overlapping area
        		// (only matters for visualization)
        		double shiftX = 0;

        		if ( r2X < r2.x )
        			shiftX += r2.x - r2X;
        		else if ( r2X >= r2.x + r2.width )
        			shiftX -= r2X - (r2.x + r2.width);

        		r1X += shiftX;
        		r2X += shiftX;

        		final Point p1 = new Point( new double[] { r1X, r1Y } );
        		final Point p2 = new Point( new double[] { r2X, r2Y } );

        		candidates.add( new PointMatch( p1, p2 ) );

        		p1Candidates.addPoint( r1X, r1Y );
        		p2Candidates.addPoint( r2X, r2Y );
        	}
        }

        // Running RANSAC
        final MatchFilter matchFilter = new MatchFilter( matchDerivationParameters );
        final CanvasMatchResult result = matchFilter.buildMatchResult(candidates);
        final List<PointMatch> inliers = result.getInlierPointMatchList();

//        // NOTE: stored matches are converted to full scale using this method:
//        final List<CanvasMatches> fullScaleMatches = result.getInlierMatchesList(pGroupId, pId,
//                                                                                 qGroupId, qId,
//                                                                                 renderScale,
//                                                                                 pOffsets, qOffsets);
        LOG.debug( "ransac: " + result );
        try {
            final TranslationModel2D model = new TranslationModel2D();
			model.fit( inliers );
			LOG.debug( model.toString() );
		} catch (final NotEnoughDataPointsException e) {
            LOG.debug("ignoring model fit error", e);
        }

        // visualize result
        ImageDebugUtil.setPointMatchRois(inliers, ip1, ip2);

        SimpleMultiThreading.threadHaltUnClean();

    }

    static MatchDerivationParameters getMatchFilterParameters( final float maxError ) {

        final MatchDerivationParameters matchFilterParameters = new MatchDerivationParameters();

        matchFilterParameters.matchModelType = ModelType.TRANSLATION;
        matchFilterParameters.matchIterations = 1000;
        matchFilterParameters.matchMaxEpsilon = maxError;
        matchFilterParameters.matchMinInlierRatio = 0.0f;
        matchFilterParameters.matchMinNumInliers = 20;
        matchFilterParameters.matchMaxTrust = 3.0;
        matchFilterParameters.matchFilter = MatchFilter.FilterType.SINGLE_SET;

        return matchFilterParameters;
    }

    private static final Logger LOG = LoggerFactory.getLogger(CrossCorrelationTest.class);
}<|MERGE_RESOLUTION|>--- conflicted
+++ resolved
@@ -136,8 +136,7 @@
 
         final Integer clipSize = 500;
 
-<<<<<<< HEAD
-        // TODO: setup cross correlation parameters
+        //setup cross correlation parameters
         final double renderScale = 0.4;
 
         // initial blurring (no!)
@@ -150,24 +149,7 @@
     	final int sizeY = Math.max( 10, (int)Math.round( sizeYFull * renderScale ) );
     	final int stepY = Math.max( 1, (int)Math.round( stepYFull * renderScale ) );
 
-    	System.out.println( "renderscale: " + renderScale );
-    	System.out.println( "sigma: " + sigma );
-    	System.out.println( "rThreshold: " + rThreshold );
-    	System.out.println( "sizeY: " + sizeY );
-    	System.out.println( "stepY: " + stepY );
-=======
-        // setup cross correlation parameters
-        final double renderScale = 0.4;
-
-        final int sizeYFull = 250;
-        final int stepYFull = 5;
-        final double rThreshold = 0.3;
-
-        final int sizeY = (int)Math.round( sizeYFull * renderScale );
-        final int stepY = (int)Math.round( stepYFull * renderScale );
-
         LOG.debug("renderScale: {}, rThreshold: {}, sizeY: {}, stepY: {}", renderScale, rThreshold, sizeY, stepY);
->>>>>>> 1332e6ea
 
         final StitchingParameters params = new StitchingParameters();
         params.dimensionality = 2;
