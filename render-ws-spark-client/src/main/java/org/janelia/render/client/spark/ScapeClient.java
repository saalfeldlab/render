package org.janelia.render.client.spark;

import com.beust.jcommander.Parameter;

import ij.ImagePlus;
import ij.ImageStack;
import ij.plugin.ZProjector;
import ij.process.ByteProcessor;
import ij.process.ColorProcessor;
import ij.process.ImageProcessor;

import java.awt.image.BufferedImage;
import java.io.File;
import java.io.IOException;
import java.io.Serializable;
import java.net.URISyntaxException;
import java.nio.file.Path;
import java.nio.file.Paths;
import java.text.DecimalFormat;
import java.text.SimpleDateFormat;
import java.util.ArrayList;
import java.util.Collections;
import java.util.Date;
import java.util.List;

import org.apache.spark.SparkConf;
import org.apache.spark.api.java.JavaRDD;
import org.apache.spark.api.java.JavaSparkContext;
import org.apache.spark.api.java.function.Function;
import org.janelia.alignment.ArgbRenderer;
import org.janelia.alignment.RenderParameters;
import org.janelia.alignment.Utils;
import org.janelia.alignment.json.JsonUtils;
import org.janelia.alignment.spec.Bounds;
import org.janelia.alignment.spec.SectionData;
import org.janelia.alignment.spec.stack.StackMetaData;
import org.janelia.alignment.util.ImageProcessorCache;
import org.janelia.render.client.ClientRunner;
import org.janelia.render.client.FileUtil;
import org.janelia.render.client.RenderDataClient;
import org.janelia.render.client.RenderDataClientParameters;
import org.slf4j.Logger;
import org.slf4j.LoggerFactory;

/**
 * Spark client for rendering montage scapes for a range of layers within a stack.
 *
 * @author Eric Trautman
 * @author Stephan Saalfeld
 */
public class ScapeClient
        implements Serializable {

    @SuppressWarnings("ALL")
    private static class Parameters extends RenderDataClientParameters {

        // NOTE: --baseDataUrl, --owner, and --project parameters defined in RenderDataClientParameters

        @Parameter(
                names = "--stack",
                description = "Stack name",
                required = true)
        private String stack;

        @Parameter(
                names = "--rootDirectory",
                description = "Root directory for rendered layers (e.g. /groups/flyTEM/flyTEM/rendered_scapes)",
                required = true)
        private String rootDirectory;

        @Parameter(
                names = "--maxImagesPerDirectory",
                description = "Maximum number of images to render in one directory",
                required = false)
        private Integer maxImagesPerDirectory = 1000;

        @Parameter(
                names = "--scale",
                description = "Scale for each rendered layer",
                required = false)
        private Double scale = 0.02;

        @Parameter(
                names = "--zScale",
                description = "Ratio of z to xy resolution for creating isotropic layer projections (omit to skip projection)",
                required = false)
        private Double zScale;

        @Parameter(
                names = "--format",
                description = "Format for rendered boxes",
                required = false)
        private String format = Utils.JPEG_FORMAT;

        @Parameter(
                names = "--doFilter",
                description = "Use ad hoc filter to support alignment",
                required = false)
        private boolean doFilter = false;

        @Parameter(
                names = "--channels",
                description = "Specify channel(s) and weights to render (e.g. 'DAPI' or 'DAPI__0.7__TdTomato__0.3')",
                required = false)
        private String channels;

        @Parameter(
                names = "--fillWithNoise",
                description = "Fill image with noise before rendering to improve point match derivation",
                required = false)
        private boolean fillWithNoise = false;

        @Parameter(
                names = "--useLayerBounds",
                description = "Base each scape on layer bounds instead of on stack bounds (e.g. for unaligned data)",
                required = false,
                arity = 1)
        private boolean useLayerBounds = false;

        @Parameter(
                names = "--minX",
                description = "Left most pixel coordinate in world coordinates.  Default is minX of stack (or layer when --useLayerBounds true)",
                required = false)
        private Double minX;

        @Parameter(
                names = "--minY",
                description = "Top most pixel coordinate in world coordinates.  Default is minY of stack (or layer when --useLayerBounds true)",
                required = false)
        private Double minY;

        @Parameter(
                names = "--width",
                description = "Width in world coordinates.  Default is maxX - minX of stack (or layer when --useLayerBounds true)",
                required = false)
        private Double width;

        @Parameter(
                names = "--height",
                description = "Height in world coordinates.  Default is maxY - minY of stack (or layer when --useLayerBounds true)",
                required = false)
        private Double height;

        @Parameter(
                names = "--minZ",
                description = "Minimum Z value for sections to be rendered",
                required = false)
        private Double minZ;

        @Parameter(
                names = "--maxZ",
                description = "Maximum Z value for sections to be rendered",
                required = false)
        private Double maxZ;

        public File getSectionRootDirectory() {

            final String scapeDir = "scape_" + new SimpleDateFormat("yyyyMMdd_HHmmss").format(new Date());
            final Path sectionRootPath = Paths.get(rootDirectory,
                                                   project,
                                                   stack,
                                                   scapeDir).toAbsolutePath();
            return sectionRootPath.toFile();
        }

        public double getEffectiveBound(final Double layerValue,
                                        final Double stackValue,
                                        final Double parameterValue) {
            final double value;
            if (parameterValue == null) {
                if (useLayerBounds) {
                    value = layerValue;
                } else {
                    value = stackValue;
                }
            } else {
                value = parameterValue;
            }
            return value;
        }

        public Double getMaxX(final double effectiveMinX) {
            return (width == null) ? null : effectiveMinX + width;
        }

        public Double getMaxY(final double effectiveMinY) {
            return (height == null) ? null : effectiveMinY + height;
        }

    }

    public static void main(final String[] args) {
        final ClientRunner clientRunner = new ClientRunner(args) {
            @Override
            public void runClient(final String[] args) throws Exception {

                final Parameters parameters = new Parameters();
                parameters.parse(args, ScapeClient.class);

                LOG.info("runClient: entry, parameters={}", parameters);

                final ScapeClient client = new ScapeClient(parameters);
                client.run();
            }
        };
        clientRunner.run();
    }

    private final Parameters parameters;

    public ScapeClient(final Parameters parameters) {
        this.parameters = parameters;
    }

    public void run()
            throws IOException, URISyntaxException {

        final SparkConf conf = new SparkConf().setAppName("ScapeClient");
        final JavaSparkContext sparkContext = new JavaSparkContext(conf);

        final String sparkAppId = sparkContext.getConf().getAppId();
        final String executorsJson = LogUtilities.getExecutorsApiJson(sparkAppId);

        LOG.info("run: appId is {}, executors data is {}", sparkAppId, executorsJson);

        final RenderDataClient sourceDataClient = new RenderDataClient(parameters.baseDataUrl,
                                                                       parameters.owner,
                                                                       parameters.project);

        final List<SectionData> sectionDataList = sourceDataClient.getStackSectionData(parameters.stack,
                                                                                       parameters.minZ,
                                                                                       parameters.maxZ);

        // projection process depends upon z ordering, so sort section data results by z ...
        Collections.sort(sectionDataList, SectionData.Z_COMPARATOR);

        if (sectionDataList.size() == 0) {
            throw new IllegalArgumentException("source stack does not contain any matching z values");
        }

        final File sectionRootDirectory = parameters.getSectionRootDirectory();
        FileUtil.ensureWritableDirectory(sectionRootDirectory);

        // save run parameters so that we can understand render context later if necessary
        final File parametersFile = new File(sectionRootDirectory, "scape_parameters.json");
        JsonUtils.MAPPER.writeValue(parametersFile, parameters);

        final List<RenderSection> renderSectionList =
                getRenderSections(sourceDataClient, sectionDataList, sectionRootDirectory);

        final JavaRDD<RenderSection> rddSectionData = sparkContext.parallelize(renderSectionList);

        final Function<RenderSection, Integer> generateScapeFunction = new Function<RenderSection, Integer>() {

            final
            @Override
            public Integer call(final RenderSection renderSection)
                    throws Exception {

                final Double z = renderSection.getFirstZ();
                LogUtilities.setupExecutorLog4j("z " + z);

                final RenderDataClient sourceDataClient = new RenderDataClient(parameters.baseDataUrl,
                                                                               parameters.owner,
                                                                               parameters.project);

                // set cache size to 50MB so that masks get cached but most of RAM is left for target image
                final int maxCachedPixels = 50 * 1000000;
                final ImageProcessorCache imageProcessorCache =
                        new ImageProcessorCache(maxCachedPixels, false, false);

                final boolean isProjectionNeeded = renderSection.isProjectionNeeded();
                BufferedImage sectionImage = null;
                ImageStack projectedStack = null;

                for (final SectionData sectionData : renderSection.getSectionDataList()) {

                    final String parametersUrl =
                            sourceDataClient.getRenderParametersUrlString(parameters.stack,
                                                                          sectionData.getMinX(),
                                                                          sectionData.getMinY(),
                                                                          sectionData.getZ(),
                                                                          sectionData.getWidth(),
                                                                          sectionData.getHeight(),
                                                                          parameters.scale);

                    LOG.debug("generateScapeFunction: loading {}", parametersUrl);

<<<<<<< HEAD
                final RenderParameters renderParameters = RenderParameters.loadFromUrl(parametersUrl);
                renderParameters.setDoFilter(parameters.doFilter);
                renderParameters.setChannels(parameters.channels);
=======
                    final RenderParameters renderParameters = RenderParameters.loadFromUrl(parametersUrl);
                    renderParameters.setDoFilter(parameters.doFilter);
>>>>>>> 78cef363

                    sectionImage = renderParameters.openTargetImage();

                    if (isProjectionNeeded && (projectedStack == null)) {
                        projectedStack = new ImageStack(sectionImage.getWidth(), sectionImage.getHeight());
                    }

                    if (parameters.fillWithNoise) {
                        final ByteProcessor ip = new ByteProcessor(sectionImage.getWidth(), sectionImage.getHeight());
                        mpicbg.ij.util.Util.fillWithNoise(ip);
                        sectionImage.getGraphics().drawImage(ip.createImage(), 0, 0, null);
                    }

                    Render.render(renderParameters, sectionImage, imageProcessorCache);

                    if (isProjectionNeeded) {
                        projectedStack.addSlice(new ColorProcessor(sectionImage).convertToByteProcessor());
                    }
                }

                if (projectedStack != null) {

                    LOG.debug("projecting {} sections", projectedStack.getSize());

                    final ZProjector projector = new ZProjector(new ImagePlus("", projectedStack));
                    projector.setMethod(ZProjector.AVG_METHOD);
                    projector.doProjection();
                    final ImageProcessor ip = projector.getProjection().getProcessor();
                    sectionImage = ip.getBufferedImage();
                }

<<<<<<< HEAD
                ArgbRenderer.render(renderParameters, sectionImage, imageProcessorCache);
=======
                final File sectionFile = renderSection.getOutputFile(parameters.format);
>>>>>>> 78cef363

                Utils.saveImage(sectionImage, sectionFile.getAbsolutePath(), parameters.format, true, 0.85f);

                return 1;
            }
        };

        final JavaRDD<Integer> rddLayerCounts = rddSectionData.map(generateScapeFunction);

        final List<Integer> layerCountList = rddLayerCounts.collect();
        long total = 0;
        for (final Integer layerCount : layerCountList) {
            total += layerCount;
        }

        LOG.info("run: collected stats");
        LOG.info("run: generated boxes for {} layers", total);

        sparkContext.stop();
    }

    private List<RenderSection> getRenderSections(final RenderDataClient sourceDataClient,
                                                  final List<SectionData> sectionDataList,
                                                  final File sectionRootDirectory)
            throws IOException {

        final StackMetaData stackMetaData = sourceDataClient.getStackMetaData(parameters.stack);
        final Bounds stackBounds = stackMetaData.getStats().getStackBounds();

        int maxZCharacters = 3; // %3.1d => 1.0
        for (long z = 1; z < stackBounds.getMaxZ().longValue(); z = z * 10) {
            maxZCharacters++;
        }
        final String zFormatSpec = "%0" + maxZCharacters + ".1f";

        final double zScale = parameters.zScale == null ? 0.0 : parameters.zScale / parameters.scale;

        final List<RenderSection> renderSectionList = new ArrayList<>(sectionDataList.size());

        RenderSection currentRenderSection = null;
        double currentZ = -1;

        for (final SectionData sectionData : sectionDataList) {

            if ((currentRenderSection == null) || (sectionData.getZ() - zScale >= currentZ)) {
                currentZ = sectionData.getZ();
                currentRenderSection = new RenderSection(currentZ,
                                                         renderSectionList.size(),
                                                         zFormatSpec,
                                                         parameters.maxImagesPerDirectory,
                                                         sectionRootDirectory);
                renderSectionList.add(currentRenderSection);
            }

            final double minX = parameters.getEffectiveBound(sectionData.getMinX(), stackBounds.getMinX(), parameters.minX);
            final double minY = parameters.getEffectiveBound(sectionData.getMinY(), stackBounds.getMinY(), parameters.minY);

            final SectionData boundedSectionData =
                    new SectionData(sectionData.getSectionId(),
                                    sectionData.getZ(),
                                    sectionData.getTileCount(),
                                    minX,
                                    parameters.getEffectiveBound(sectionData.getMaxX(),
                                                                 stackBounds.getMaxX(),
                                                                 parameters.getMaxX(minX)),
                                    minY,
                                    parameters.getEffectiveBound(sectionData.getMaxY(),
                                                                 stackBounds.getMaxY(),
                                                                 parameters.getMaxY(minY)));

            final long scaledSectionWidth = (long) (boundedSectionData.getWidth() * parameters.scale + 0.5);
            final long scaledSectionHeight = (long) (boundedSectionData.getHeight() * parameters.scale + 0.5);
            final long sectionPixelCount = scaledSectionWidth * scaledSectionHeight;

            if (sectionPixelCount >= Integer.MAX_VALUE) {
                final DecimalFormat formatter = new DecimalFormat("#,###");
                throw new IllegalArgumentException("section " + boundedSectionData + " has " +
                                                   formatter.format(sectionPixelCount) + " pixels at scale " +
                                                   parameters.scale + " which is greater than the maximum allowed " +
                                                   formatter.format(Integer.MAX_VALUE));
            }

            currentRenderSection.addSection(boundedSectionData);
        }

        return renderSectionList;
    }

    public static class RenderSection implements Serializable {

        private final Double firstZ;
        private final List<SectionData> sectionDataList;
        private final File outputDir;
        private final String zFormatSpec;

        public RenderSection(final Double firstZ,
                             final int stackIndex,
                             final String zFormatSpec,
                             final int maxImagesPerDirectory,
                             final File sectionRootDirectory) {

            this.firstZ = firstZ;
            this.sectionDataList = new ArrayList<>();
            this.zFormatSpec = zFormatSpec;

            final int imageDirectoryIndex = stackIndex / maxImagesPerDirectory;
            final String imageDirectoryName = String.format("%03d", imageDirectoryIndex);
            this.outputDir = new File(sectionRootDirectory, imageDirectoryName);
        }

        public List<SectionData> getSectionDataList() {
            return sectionDataList;
        }

        public Double getFirstZ() {
            return firstZ;
        }

        public boolean isProjectionNeeded() {
            return sectionDataList.size() > 1;
        }

        public File getOutputFile(final String fileExtension) {
            final String paddedZName;
            if (sectionDataList.size() > 1) {
                final Double lastZ = sectionDataList.get(sectionDataList.size() - 1).getZ();
                final String formatPattern = "z" + zFormatSpec + "_to_" + zFormatSpec;
                paddedZName = String.format(formatPattern, firstZ, lastZ);
            } else {
                final String formatPattern = "z" + zFormatSpec;
                paddedZName = String.format(formatPattern, firstZ);
            }
            return new File(outputDir, paddedZName + "." + fileExtension.toLowerCase());
        }

        public void addSection(final SectionData sectionData) {
            this.sectionDataList.add(sectionData);
        }
    }

    private static final Logger LOG = LoggerFactory.getLogger(ScapeClient.class);
}<|MERGE_RESOLUTION|>--- conflicted
+++ resolved
@@ -286,14 +286,9 @@
 
                     LOG.debug("generateScapeFunction: loading {}", parametersUrl);
 
-<<<<<<< HEAD
-                final RenderParameters renderParameters = RenderParameters.loadFromUrl(parametersUrl);
-                renderParameters.setDoFilter(parameters.doFilter);
-                renderParameters.setChannels(parameters.channels);
-=======
                     final RenderParameters renderParameters = RenderParameters.loadFromUrl(parametersUrl);
                     renderParameters.setDoFilter(parameters.doFilter);
->>>>>>> 78cef363
+                    renderParameters.setChannels(parameters.channels);
 
                     sectionImage = renderParameters.openTargetImage();
 
@@ -307,7 +302,7 @@
                         sectionImage.getGraphics().drawImage(ip.createImage(), 0, 0, null);
                     }
 
-                    Render.render(renderParameters, sectionImage, imageProcessorCache);
+                    ArgbRenderer.render(renderParameters, sectionImage, imageProcessorCache);
 
                     if (isProjectionNeeded) {
                         projectedStack.addSlice(new ColorProcessor(sectionImage).convertToByteProcessor());
@@ -325,11 +320,7 @@
                     sectionImage = ip.getBufferedImage();
                 }
 
-<<<<<<< HEAD
-                ArgbRenderer.render(renderParameters, sectionImage, imageProcessorCache);
-=======
                 final File sectionFile = renderSection.getOutputFile(parameters.format);
->>>>>>> 78cef363
 
                 Utils.saveImage(sectionImage, sectionFile.getAbsolutePath(), parameters.format, true, 0.85f);
 
