--- conflicted
+++ resolved
@@ -228,11 +228,7 @@
 
         // z range for 50 layers within the largest layer group
         final int minZ = 10;
-<<<<<<< HEAD
-        final int maxZ = minZ + 1; // inclusive
-=======
         final int maxZ = minZ + 9; // inclusive
->>>>>>> aab5a07f
         final List<Double> sortedZList = IntStream.rangeClosed(minZ, maxZ)
                 .boxed().map(Double::new).collect(Collectors.toList());
 
@@ -254,12 +250,6 @@
                                                                       false,
                                                                       false);
 
-<<<<<<< HEAD
-        final LayerLoader testLayerLoader = new LayerLoader.RenderLayerLoader(layerUrlPattern,
-                                                                              sortedZList,
-                                                                              maskCache,
-                                                                              sigma, renderScale, relativeContentThreshold );
-=======
 //        final LayerLoader testLayerLoader = new RenderLayerLoader(layerUrlPattern,
 //                                                                  sortedZList,
 //                                                                  maskCache);
@@ -272,7 +262,6 @@
                                                                        relativeContentThreshold,
                                                                        255.0f);
 
->>>>>>> aab5a07f
         /*
         ImageStack img = new ImageStack( testLayerLoader.getProcessor( 0 ).getWidth(), testLayerLoader.getProcessor( 0 ).getHeight() );
         ImageStack mask1 = new ImageStack( img.getWidth(), img.getHeight() );
