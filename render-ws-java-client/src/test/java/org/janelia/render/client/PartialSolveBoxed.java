--- conflicted
+++ resolved
@@ -71,22 +71,6 @@
 
 		final ArrayList< String > connectedTiles = new ArrayList<>();
 
-		/*
-		It's a little more complicated there
-		z-15759 is corrupted, which is fine, we just copy over
-		Then there's jumps at 15758-15760, 15762-15763, 15763-15764, 15764-15765, 15769-15770
-		Ideally, these clusters hang from each other. We replace 15764 since it's a single layer. And then warp each cluster to it's next. That's a few warps though
-		it's basically the same problem as in Sec09
-		except smaller
-
-		What could be best is:
-		--We leave out (or let hang): 15759, 15763,15764
-		Connect layers: 15758-15760, 15762-15765, 15769-15770
-		Keeping connections in the following sets {15760,15761,15762}, {15765,15766,15767,15768,15769}, {15770+}
-		Otherwise we're losing a fair bit of data
-		10 layers is a noticeable amount
-		*/
-
 		HashMap< Integer, Integer > zLimits = new HashMap<>();
 		//zLimits.put( 15769, 1 );
 
@@ -154,373 +138,6 @@
 				if ( ignore )
 					continue;
 
-<<<<<<< HEAD
-=======
-				// We leave out (or let hang): 15759
-				if ( pZ != qZ && ( pZ == 15759 || qZ == 15759 ) )
-				{
-					// the only layer we connect to
-					if ( pZ == 15758 || qZ == 15758 )
-					{
-						// want to connect to the first tile of 31249
-						if ( pZ == 15759 && pId.contains( "_0-0-2." ) ||  qZ == 15759 && qId.contains( "_0-0-2." ) )
-						{
-							if ( count15759 == 0 )
-							{
-								++count15759;
-								System.out.println( "KEEPING : " + pId + " <> " + qId );
-							}
-							else
-							{
-								System.out.println( "IGNORING: " + pId + " <> " + qId );
-								ignore = true;
-							}
-						}
-						else
-						{
-							System.out.println( "IGNORING: " + pId + " <> " + qId );
-							ignore = true;
-						}
-					}
-					else
-					{
-						System.out.println( "IGNORING: " + pId + " <> " + qId );
-						ignore = true;
-					}
-				}
-
-				if ( ignore )
-					continue;
-
-				// leave 15763 hanging
-				if ( pZ != qZ && ( pZ == 15763 || qZ == 15763 ) )
-				{
-					// the only layer we connect to
-					if ( pZ == 15762 || qZ == 15762 )
-					{
-						if ( pZ == 15763 && pId.contains( "_0-0-2." ) ||  qZ == 15763 && qId.contains( "_0-0-2." ) )
-						{
-							if ( count15763 == 0 )
-							{
-								++count15763;
-								System.out.println( "KEEPING : " + pId + " <> " + qId );
-							}
-							else
-							{
-								System.out.println( "IGNORING: " + pId + " <> " + qId );
-								ignore = true;
-							}
-						}
-						else
-						{
-							System.out.println( "IGNORING: " + pId + " <> " + qId );
-							ignore = true;
-						}
-					}
-					else
-					{
-						System.out.println( "IGNORING: " + pId + " <> " + qId );
-						ignore = true;
-					}
-				}
-
-				if ( ignore )
-					continue;
-
-				// leave 15764 hanging
-				if ( pZ != qZ && ( pZ == 15764 || qZ == 15764 ) )
-				{
-					// the only layer we connect to
-					if ( pZ == 15762 || qZ == 15762 )
-					{
-						if ( pZ == 15764 && pId.contains( "_0-0-2." ) ||  qZ == 15764 && qId.contains( "_0-0-2." ) )
-						{
-							if ( count15764 == 0 )
-							{
-								++count15764;
-								System.out.println( "KEEPING : " + pId + " <> " + qId );
-							}
-							else
-							{
-								System.out.println( "IGNORING: " + pId + " <> " + qId );
-								ignore = true;
-							}
-						}
-						else
-						{
-							System.out.println( "IGNORING: " + pId + " <> " + qId );
-							ignore = true;
-						}
-					}
-					else
-					{
-						System.out.println( "IGNORING: " + pId + " <> " + qId );
-						ignore = true;
-					}
-				}
-
-				if ( ignore )
-					continue;
-
-				// We leave out (or let hang): 15759, 15763,15764
-				// Connect layers: 15758-15760, 15762-15765, 15769-15770
-				// Keeping connections in the following sets {15760,15761,15762}, {15765,15766,15767,15768,15769}, {15770+} and leave 15763,15764 hanging and copy over
-
-				// Connect layers: 15758-15760
-				if ( pZ != qZ && ( pZ == 15758 || qZ == 15758 ) )
-				{
-					// the only layer we connect to on the bottom
-					if ( pZ == 15760 || qZ == 15760 )
-					{
-						System.out.println( "KEEPING : " + pId + " <> " + qId );
-					}
-					else if ( pZ < 15758 || qZ < 15758 )
-					{
-						System.out.println( "KEEPING : " + pId + " <> " + qId );
-					}
-					else
-					{
-						System.out.println( "IGNORING: " + pId + " <> " + qId );
-						ignore = true;
-					}
-				}
-				if ( ignore )
-					continue;
-
-				// Keeping connections in the following sets {15760,15761,15762}
-				if ( pZ != qZ && ( pZ == 15760 || qZ == 15760 ) )
-				{
-					// the only layer we connect to on the bottom
-					if ( pZ == 15758 || qZ == 15758 || pZ == 15761 || qZ == 15761 || pZ == 15762 || qZ == 15762 )
-					{
-						System.out.println( "KEEPING : " + pId + " <> " + qId );
-					}
-					else
-					{
-						System.out.println( "IGNORING: " + pId + " <> " + qId );
-						ignore = true;
-					}
-				}
-				if ( ignore )
-					continue;
-				if ( pZ != qZ && ( pZ == 15761 || qZ == 15761 ) )
-				{
-					// the only layer we connect to on the bottom
-					if ( pZ == 15760 || qZ == 15760 || pZ == 15762 || qZ == 15762 )
-					{
-						System.out.println( "KEEPING : " + pId + " <> " + qId );
-					}
-					else
-					{
-						System.out.println( "IGNORING: " + pId + " <> " + qId );
-						ignore = true;
-					}
-				}
-				if ( ignore )
-					continue;
-
-				// Connect layers: 15762-15765
-				if ( pZ != qZ && ( pZ == 15762 || qZ == 15762 ) && pZ != 15763 && qZ != 15763 && pZ != 15764 && qZ != 15764 )
-				{
-					// the only layer we connect to on the bottom
-					if ( pZ == 15760 || qZ == 15760 || pZ == 15761 || qZ == 15761 || pZ == 15765 || qZ == 15765 )
-					{
-						System.out.println( "KEEPING : " + pId + " <> " + qId );
-					}
-					else
-					{
-						System.out.println( "IGNORING: " + pId + " <> " + qId );
-						ignore = true;
-					}
-				}
-
-				if ( ignore )
-					continue;
-
-				// connect {15765,15766,15767,15768,15769}
-				if ( pZ != qZ && ( pZ == 15765 || qZ == 15765 ) )
-				{
-					// the only layer we connect to on the bottom
-					if ( pZ == 15762 || qZ == 15762 || (pZ > 15765 && pZ <= 15769) || (qZ > 15765 && qZ <= 15769 ) )
-					{
-						System.out.println( "KEEPING : " + pId + " <> " + qId );
-					}
-					else
-					{
-						System.out.println( "IGNORING: " + pId + " <> " + qId );
-						ignore = true;
-					}
-				}
-				if ( ignore )
-					continue;
-				if ( pZ != qZ && ( pZ == 15766 || qZ == 15766 ) )
-				{
-					// the only layer we connect to on the bottom
-					if ( (pZ >= 15765 && pZ != 15766 && pZ <= 15769) || (qZ >= 15765 && qZ != 15766 && qZ <= 15769 ) )
-					{
-						System.out.println( "KEEPING : " + pId + " <> " + qId );
-					}
-					else
-					{
-						System.out.println( "IGNORING: " + pId + " <> " + qId );
-						ignore = true;
-					}
-				}
-				if ( ignore )
-					continue;
-				if ( pZ != qZ && ( pZ == 15767 || qZ == 15767 ) )
-				{
-					// the only layer we connect to on the bottom
-					if ( (pZ >= 15765 && pZ != 15767 && pZ <= 15769) || (qZ >= 15765 && qZ != 15767 && qZ <= 15769 ) )
-					{
-						System.out.println( "KEEPING : " + pId + " <> " + qId );
-					}
-					else
-					{
-						System.out.println( "IGNORING: " + pId + " <> " + qId );
-						ignore = true;
-					}
-				}
-				if ( ignore )
-					continue;
-				if ( pZ != qZ && ( pZ == 15768 || qZ == 15768 ) )
-				{
-					// the only layer we connect to on the bottom
-					if ( (pZ >= 15765 && pZ != 15768  && pZ <= 15769) || (qZ >= 15765&& qZ != 15768 && qZ <= 15769 ) )
-					{
-						System.out.println( "KEEPING : " + pId + " <> " + qId );
-					}
-					else
-					{
-						System.out.println( "IGNORING: " + pId + " <> " + qId );
-						ignore = true;
-					}
-				}
-				if ( ignore )
-					continue;
-				if ( pZ != qZ && ( pZ == 15769 || qZ == 15769 ) )
-				{
-					// the only layer we connect to on the bottom
-					if ( (pZ >= 15765 && pZ != 15769  && pZ <= 15770) || (qZ >= 15765&& qZ != 15769 && qZ <= 15770 ) )
-					{
-						System.out.println( "KEEPING : " + pId + " <> " + qId );
-					}
-					else
-					{
-						System.out.println( "IGNORING: " + pId + " <> " + qId );
-						ignore = true;
-					}
-				}
-				if ( ignore )
-					continue;
-
-				// connect 15758-15760 with a single connection
-				if ( pZ != qZ && ( pZ == 15758 || qZ == 15758 ) )
-				{
-					// the only layer we connect to
-					if ( pZ == 15760 || qZ == 15760 )
-					{
-						if ( pZ == 15760 && pId.contains( "_0-0-2." ) ||  qZ == 15760 && qId.contains( "_0-0-2." ) )
-						{
-							if ( count15758 == 0 )
-							{
-								++count15758;
-								System.out.println( "KEEPING : " + pId + " <> " + qId );
-							}
-							else
-							{
-								System.out.println( "IGNORING: " + pId + " <> " + qId );
-								ignore = true;
-							}
-						}
-						else
-						{
-							System.out.println( "IGNORING: " + pId + " <> " + qId );
-							ignore = true;
-						}
-					}
-				}
-
-				if ( ignore )
-					continue;
-
-				// connect {15760,15761,15762}, {15765,15766,15767,15768,15769} with a single connection
-				if ( pZ != qZ && ( pZ == 15765 || qZ == 15765 ) )
-				{
-					// the only layer we connect to
-					if ( pZ == 15762 || qZ == 15762 )
-					{
-						if ( pZ == 15762 && pId.contains( "_0-0-2." ) ||  qZ == 15762 && qId.contains( "_0-0-2." ) )
-						{
-							if ( count15762 == 0 )
-							{
-								++count15762;
-								System.out.println( "KEEPING : " + pId + " <> " + qId );
-							}
-							else
-							{
-								System.out.println( "IGNORING: " + pId + " <> " + qId );
-								ignore = true;
-							}
-						}
-						else
-						{
-							System.out.println( "IGNORING: " + pId + " <> " + qId );
-							ignore = true;
-						}
-					}
-				}
-
-				if ( ignore )
-					continue;
-
-				// connect {15765,15766,15767,15768,15769} to {15770+} with a single connection
-				if ( pZ != qZ && ( pZ == 15769 || qZ == 15769 ) )
-				{
-					// the only layer we connect to
-					if ( pZ == 15770 || qZ == 15770 )
-					{
-						if ( pZ == 15770 && pId.contains( "_0-0-2." ) ||  qZ == 15770 && qId.contains( "_0-0-2." ) )
-						{
-							if ( count15769 == 0 )
-							{
-								++count15769;
-								System.out.println( "KEEPING : " + pId + " <> " + qId );
-							}
-							else
-							{
-								System.out.println( "IGNORING: " + pId + " <> " + qId );
-								ignore = true;
-							}
-						}
-						else
-						{
-							System.out.println( "IGNORING: " + pId + " <> " + qId );
-							ignore = true;
-						}
-					}
-				}
-
-				if ( ignore )
-					continue;
-
-				if ( pZ != qZ && ( pZ == 15770 || qZ == 15770 ) )
-				{
-					// the only layer we connect to on the bottom
-					if ( pZ > 15770 || qZ > 15770 || pZ == 15769 || qZ == 15769 )
-					{
-						System.out.println( "KEEPING : " + pId + " <> " + qId );
-					}
-					else
-					{
-						System.out.println( "IGNORING: " + pId + " <> " + qId );
-						ignore = true;
-					}
-				}
-				if ( ignore )
-					continue;
-
->>>>>>> 404b2f14
 				final Tile<InterpolatedAffineModel2D<AffineModel2D, B>> p, q;
 
 				if ( !idToTileMap.containsKey( pId ) )
@@ -565,24 +182,13 @@
 				connectedTiles.add( pId + " <> " + qId );
 			}
 		}
-<<<<<<< HEAD
-=======
-		
-		System.out.println( "count15758: " + count15758 );
-		System.out.println( "count15759: " + count15759 );
-		System.out.println( "count15762: " + count15762 );
-		System.out.println( "count15763: " + count15763 );
-		System.out.println( "count15764: " + count15764 );
-		System.out.println( "count15769: " + count15769 );
->>>>>>> 404b2f14
+
 
 		for ( final String s : connectedTiles )
 			System.out.println( s );
 
-<<<<<<< HEAD
-=======
 		//System.exit( 0 );
->>>>>>> 404b2f14
+
 		LOG.info("top block #tiles " + topTileIds.size());
 		LOG.info("bottom block #tiles " + bottomTileIds.size());
 
