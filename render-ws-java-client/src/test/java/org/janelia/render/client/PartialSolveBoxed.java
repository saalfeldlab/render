--- conflicted
+++ resolved
@@ -87,10 +87,7 @@
 		//	18-10-29_133348_0-0-0.22847.0
 
 		ArrayList< String > idsToIgnore = new ArrayList<>();
-<<<<<<< HEAD
-		/*idsToIgnore.add( "_0-0-2.22833" );
-=======
-		idsToIgnore.add( "_0-0-2.22801" );
+		/*idsToIgnore.add( "_0-0-2.22801" );
 		idsToIgnore.add( "_0-0-0.22928" );
 		idsToIgnore.add( "_0-0-0.22934" );
 		idsToIgnore.add( "_0-0-0.22939" );
@@ -99,7 +96,6 @@
 		idsToIgnore.add( "_0-0-0.22879" );
 
 		idsToIgnore.add( "_0-0-2.22833" );
->>>>>>> 85e40f95
 		idsToIgnore.add( "_0-0-0.22837" );
 		idsToIgnore.add( "_0-0-1.22840" );
 		idsToIgnore.add( "_0-0-0.22843" );
@@ -508,14 +504,8 @@
                             "--baseDataUrl", "http://tem-services.int.janelia.org:8080/render-ws/v1",
                             "--owner", "Z1217_19m",
                             "--project", "Sec09",
-
-<<<<<<< HEAD
                             "--stack", "v1_py_solve_03_affine_e10_e10_sp2",
                             "--targetStack", "v1_py_solve_03_affine_e10_e10_sp3",
-=======
-                            "--stack", "v1_py_solve_03_affine_e10_e10_sp3",
-                            "--targetStack", "v1_py_solve_03_affine_e10_e10_sp4",
->>>>>>> 85e40f95
                             "--regularizerModelType", "RIGID",
                             "--optimizerLambdas", "1.0, 0.5, 0.1, 0.01",
                             "--minZ", "28800",//"24700",
