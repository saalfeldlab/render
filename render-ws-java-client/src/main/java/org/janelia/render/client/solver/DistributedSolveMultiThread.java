--- conflicted
+++ resolved
@@ -114,13 +114,8 @@
                     final String[] testArgs = {
                             "--baseDataUrl", "http://tem-services.int.janelia.org:8080/render-ws/v1",
                             "--owner", "Z0720_07m_BR", //"flyem", //"cosem", //"Z1217_33m_BR",
-<<<<<<< HEAD
                             "--project", "Sec34", //"Z0419_25_Alpha3", //"jrc_hela_2", //"Sec10",
                             "--matchCollection", "Sec34_v1", //"Sec32_v1", //"Z0419_25_Alpha3_v1", //"jrc_hela_2_v1", //"Sec10_multi",
-=======
-                            "--project", "Sec32", //"Z0419_25_Alpha3", //"jrc_hela_2", //"Sec10",
-                            "--matchCollection", "Sec32_v1", //"Sec32_v1", //"Z0419_25_Alpha3_v1", //"jrc_hela_2_v1", //"Sec10_multi",
->>>>>>> a2d6c5a1
                             "--stack", "v1_acquire_trimmed", //"v3_acquire",
                             "--targetStack", "v1_acquire_trimmed_sp1_adaptive",
                             "--completeTargetStack",
@@ -137,11 +132,7 @@
                             //"--noStitching", // do not stitch first
                             
                             "--minZ", "1",
-<<<<<<< HEAD
-                            "--maxZ", "41976", //"9505", //"6480",//"34022",
-=======
                             "--maxZ", "42329", //"9505", //"6480",//"34022",
->>>>>>> a2d6c5a1
 
                             "--maxNumMatches", "0", // no limit, default
                             "--threadsWorker", "1", 
@@ -175,10 +166,7 @@
                 final SolveSetFactory solveSetFactory =
         		//new SolveSetFactorySimple(
                 new SolveSetFactoryAdaptiveRigid(
-<<<<<<< HEAD
                 //new SolveSetFactoryAso(
-=======
->>>>>>> a2d6c5a1
         				parameters.globalModel(),
         				parameters.blockModel(),
         				parameters.stitchingModel(),
