package org.janelia.render.client.newsolver;

import java.io.IOException;
import java.util.ArrayList;
import java.util.HashMap;
import java.util.IntSummaryStatistics;
import java.util.List;
import java.util.Map;
import java.util.concurrent.Callable;
import java.util.concurrent.ExecutionException;
import java.util.concurrent.ExecutorService;
import java.util.concurrent.Executors;
import java.util.stream.Collectors;

import mpicbg.models.NoninvertibleModelException;
import mpicbg.models.RigidModel2D;
import org.janelia.alignment.spec.ResolvedTileSpecCollection;
import org.janelia.alignment.spec.TileSpec;
import org.janelia.render.client.newsolver.assembly.Assembler;
import org.janelia.render.client.newsolver.assembly.ResultContainer;
import org.janelia.render.client.newsolver.assembly.BlockCombiner;
import org.janelia.render.client.newsolver.assembly.GlobalSolver;
import org.janelia.render.client.newsolver.assembly.matches.SameTileMatchCreatorAffine2D;
import org.janelia.render.client.newsolver.blockfactories.BlockFactory;
import org.janelia.render.client.newsolver.blocksolveparameters.FIBSEMAlignmentParameters;
import org.janelia.render.client.newsolver.setup.AffineBlockSolverSetup;
import org.janelia.render.client.newsolver.setup.RenderSetup;
import org.janelia.render.client.newsolver.solvers.Worker;
import org.janelia.render.client.newsolver.solvers.WorkerTools;
import org.janelia.render.client.newsolver.solvers.affine.AlignmentModel;
import org.janelia.render.client.solver.RunParameters;
import org.janelia.render.client.solver.SolveTools;
import org.slf4j.Logger;
import org.slf4j.LoggerFactory;

import mpicbg.models.Affine2D;
import mpicbg.models.AffineModel2D;
import mpicbg.models.Model;

import static org.janelia.render.client.newsolver.solvers.affine.AlignmentModel.AlignmentModelBuilder;

public class DistributedAffineBlockSolver
{
	final AffineBlockSolverSetup solverSetup;
	final RenderSetup renderSetup;
	BlockCollection<?, AffineModel2D, ? extends FIBSEMAlignmentParameters<?, ?>> col;
	BlockFactory blockFactory;

	public DistributedAffineBlockSolver(
			final AffineBlockSolverSetup solverSetup,
			final RenderSetup renderSetup) {
		this.solverSetup = solverSetup;
		this.renderSetup = renderSetup;
	}

	public static void main( final String[] args )
			throws IOException, InterruptedException {
        final AffineBlockSolverSetup cmdLineSetup = new AffineBlockSolverSetup();

        // Pointmatch explorer link to the used dataset
        // http://em-services-1.int.janelia.org:8080/render-ws/view/point-match-explorer.html?renderStackOwner=hess&dynamicRenderHost=renderer.int.janelia.org%3A8080&catmaidHost=renderer-catmaid.int.janelia.org%3A8000&matchOwner=hess&renderDataHost=em-services-1.int.janelia.org%3A8080&ndvizHost=renderer.int.janelia.org%3A8080&renderStackProject=wafer_52c&renderStack=v1_acquire_slab_001_trimmed&startZ=1241&endZ=1241&matchCollection=wafer_52c_v4
        // Render stacks
        // http://em-services-1.int.janelia.org:8080/render-ws/view/stacks.html?renderStackOwner=hess&renderStackProject=wafer_52c&dynamicRenderHost=renderer.int.janelia.org%3A8080&catmaidHost=renderer-catmaid.int.janelia.org%3A8000&undefined=v1_acquire_slab_001_trimmed_test
        if (args.length == 0) {
            final String[] testArgs = {
                    "--baseDataUrl", "http://renderer-dev.int.janelia.org:8080/render-ws/v1",
                    "--owner", "hess_wafer_53",
                    "--project", "cut_000_to_009",
                    "--matchCollection", "c000_s095_v01_match",
                    "--stack", "c000_s095_v01",
                    "--targetStack", "c000_s095_v01_align_test_xy_qq",
					"--minX", "0",
					"--maxX", "84000",
					"--minY", "0",
					"--maxY", "86000",
                    "--minZ", "20",
                    "--maxZ", "20",

					"--blockSizeX", "12000",
					"--blockSizeY", "12000",
					// "--blockSizeZ", "100",

                    "--completeTargetStack",
					//"--visualizeResults",

					"--maxNumMatches", "0", // no limit, default
					"--threadsWorker", "1",
					"--threadsGlobal", "12",

                    "--blockOptimizerLambdasRigid",          "1.0,1.0,0.9,0.3,0.01",
                    "--blockOptimizerLambdasTranslation",    "1.0,0.0,0.0,0.0,0.0",
                    "--blockOptimizerLambdasRegularization", "0.0,0.0,0.0,0.0,0.0",
                    "--blockOptimizerIterations", "50,50,30,25,25",
                    "--blockMaxPlateauWidth", "25,25,15,10,10",
                    //"--blockOptimizerIterations", "1000,1000,500,250,250",
                    //"--blockMaxPlateauWidth", "250,250,150,100,100",
					//"--minStitchingInliers", "35",
					//"--stitchFirst", // perform stitch-first
					//"--maxPlateauWidthGlobal", "50",
					//"--maxIterationsGlobal", "10000",
            };
            cmdLineSetup.parse(testArgs);
        } else {
        	cmdLineSetup.parse(args);
        }

		final RenderSetup renderSetup = RenderSetup.setupSolve(cmdLineSetup);

		// Note: different setups can be used if specific things need to be done for the solve or certain blocks
		final DistributedAffineBlockSolver alignmentSolver = new DistributedAffineBlockSolver(cmdLineSetup, renderSetup);

		// create all block instances
		final BlockCollection<?, AffineModel2D, ?> blockCollection =
				alignmentSolver.setupSolve(cmdLineSetup.blockOptimizer.getModel(), cmdLineSetup.stitching.getModel());

		//
		// multi-threaded solve
		//
		LOG.info("main: multithreading with {} threads", cmdLineSetup.distributedSolve.threadsGlobal);

		final ArrayList<Callable<List<BlockData<AffineModel2D, ?>>>> workers = new ArrayList<>();

		blockCollection.allBlocks().forEach(block -> workers.add(() -> createAndRunWorker(block, alignmentSolver, cmdLineSetup)));

		final ArrayList<BlockData<AffineModel2D, ?>> allItems = new ArrayList<>();
		final List<Throwable> workerExceptions = new ArrayList<>();

		final ExecutorService taskExecutor = Executors.newFixedThreadPool(cmdLineSetup.distributedSolve.threadsGlobal);
		taskExecutor.invokeAll(workers).forEach(future -> {
			try {
				allItems.addAll(future.get());
			} catch (final Throwable t) {
				LOG.error("main: worker failed to compute alignment", t);
				workerExceptions.add(t);
			}
		});

		taskExecutor.shutdown();

		if (! workerExceptions.isEmpty()) {
			throw new IllegalStateException(workerExceptions.size() + " out of " + workers.size() + " workers failed");
		} else if (allItems.isEmpty()) {
			throw new IllegalStateException("no blocks were computed, something is wrong");
		}

		// avoid duplicate id assigned while splitting solveitems in the workers
		// but do keep ids that are smaller or equal to the maxId of the initial solveset
		final int maxId = WorkerTools.fixIds(allItems, alignmentSolver.col.maxId());

		LOG.info("main: computed {} blocks, maxId={}", allItems.size(), maxId);

<<<<<<< HEAD
		if (allItems.isEmpty()) {
			throw new IllegalStateException("no blocks were computed, something is wrong");
		}

		final ResultContainer<AffineModel2D> finalTiles = solveAndCombineBlocks(cmdLineSetup, allItems);

		// save the re-aligned part
		LOG.info( "Saving targetstack=" + cmdLineSetup.targetStack );
		final List<Double> zToSave = finalTiles.getResolvedTileSpecs().getTileSpecs().stream()
=======
		final AssemblyMaps<AffineModel2D> finalTiles = solveAndCombineBlocks(cmdLineSetup, allItems);

		// save the re-aligned part
		LOG.info("main: saving target stack {}", cmdLineSetup.targetStack);
		final List<Double> zToSave = finalTiles.idToTileSpec.values().stream()
>>>>>>> eb60f421
				.map(TileSpec::getZ)
				.distinct()
				.sorted()
				.collect(Collectors.toList());

		final RunParameters runParams = new RunParameters();
		runParams.renderDataClient = cmdLineSetup.renderWeb.getDataClient();
		runParams.matchDataClient = cmdLineSetup.matches.getMatchDataClient(cmdLineSetup.renderWeb.baseDataUrl, cmdLineSetup.renderWeb.owner);
		runParams.targetDataClient = cmdLineSetup.renderWeb.getDataClient();
		runParams.pGroupList = null; // not needed below
		runParams.zToGroupIdMap = null; // not needed below
		runParams.sectionIdToZMap = new HashMap<>();
		runParams.zToTileSpecsMap = new HashMap<>();
		runParams.minZ = zToSave.get(0);
		runParams.maxZ = zToSave.get(zToSave.size() - 1);
		LOG.info("main: saving from {} to {}", runParams.minZ, runParams.maxZ);

		SolveTools.saveTargetStackTiles(cmdLineSetup.stack, cmdLineSetup.targetStack.stack, runParams, finalTiles.getModelMap(), null, zToSave, ResolvedTileSpecCollection.TransformApplicationMethod.REPLACE_LAST);
		if (cmdLineSetup.targetStack.completeStack) {
			LOG.info("main: completing target stack {}", cmdLineSetup.targetStack.stack);
			SolveTools.completeStack(cmdLineSetup.targetStack.stack, runParams);
		}
	}

	private static List<BlockData<AffineModel2D, ?>> createAndRunWorker(
			final BlockData<AffineModel2D, ?> block,
			final DistributedAffineBlockSolver alignmentSolver,
			final AffineBlockSolverSetup cmdLineSetup) throws NoninvertibleModelException, IOException, ExecutionException, InterruptedException {

			final Worker<AffineModel2D, ?> worker = block.createWorker(
					alignmentSolver.col.maxId() + 1,
					cmdLineSetup.distributedSolve.threadsWorker);

			worker.run();

			final ArrayList<? extends BlockData<AffineModel2D, ?>> blockDataList = worker.getBlockDataList();
			if (blockDataList == null) {
				throw new IllegalStateException("no items returned for worker " + worker);
			}

			return new ArrayList<>(blockDataList);
	}

	private static ResultContainer<AffineModel2D> solveAndCombineBlocks(
			final AffineBlockSolverSetup cmdLineSetup,
			final ArrayList<BlockData<AffineModel2D, ?>> allItems) {

		final BlockCombiner<AffineModel2D, AffineModel2D, RigidModel2D, AffineModel2D> fusion =
				new BlockCombiner<>(DistributedAffineBlockSolver::integrateGlobalModel,
									DistributedAffineBlockSolver::interpolateModels);

		final GlobalSolver<RigidModel2D, AffineModel2D> globalSolver =
				new GlobalSolver<>(new RigidModel2D(),
								   new SameTileMatchCreatorAffine2D<AffineModel2D>(),
								   cmdLineSetup.distributedSolve);

		final Assembler<AffineModel2D, RigidModel2D, AffineModel2D> assembler =
				new Assembler<>(globalSolver, fusion, (r) -> {
							final AffineModel2D a = new AffineModel2D();
							a.set(r);
							return a;});

		return assembler.createAssembly(allItems);
	}


	private static AffineModel2D integrateGlobalModel(final AffineModel2D localModel, final RigidModel2D globalModel) {
		final AffineModel2D fusedModel = new AffineModel2D();
		fusedModel.set(localModel);
		fusedModel.preConcatenate(WorkerTools.createAffine(globalModel));
		return fusedModel;
	}

	private static AffineModel2D interpolateModels(final List<AffineModel2D> models, final List<Double> weights) {
		if (models.isEmpty() || models.size() != weights.size())
			throw new IllegalArgumentException("models and weights must be non-empty and of the same size");

		if (models.size() == 1)
			return models.get(0);

		final AlignmentModelBuilder builder = new AlignmentModelBuilder();
		final Map<String, Double> weightMap = new HashMap<>();
		for (int i = 0; i < models.size(); i++) {
			final String name = "model" + i;
			builder.addModel(name, models.get(i));
			weightMap.put(name, weights.get(i));
		}

		final AlignmentModel model = builder.build();
		model.setWeights(weightMap);
		return model.createAffineModel2D();
	}

	protected <M extends Model<M> & Affine2D<M>, S extends Model<S> & Affine2D<S>>
			BlockCollection<M, AffineModel2D, FIBSEMAlignmentParameters<M, S>> setupSolve(final M blockModel, final S stitchingModel)
	{
		// setup XY BlockFactory
		this.blockFactory = BlockFactory.fromBlocksizes(renderSetup, solverSetup.blockPartition);
		
		// create all blocks
		final BlockCollection<M, AffineModel2D, FIBSEMAlignmentParameters<M, S>> col = setupBlockCollection(this.blockFactory, blockModel, stitchingModel);
		this.col = col;
		return col;
	}

	protected <M extends Model<M> & Affine2D<M>, S extends Model<S> & Affine2D<S>>
			BlockCollection<M, AffineModel2D, FIBSEMAlignmentParameters<M, S>> setupBlockCollection(
					final BlockFactory blockFactory,
					final M blockModel,
					final S stitchingModel) {

		final FIBSEMAlignmentParameters<M, S> defaultSolveParams;
		if (solverSetup.stitchFirst)
			defaultSolveParams = solverSetup.setupSolveParametersWithStitching(blockModel, stitchingModel);
		else
			defaultSolveParams = solverSetup.setupSolveParameters(blockModel, stitchingModel);

		final BlockCollection<M, AffineModel2D, FIBSEMAlignmentParameters<M, S>> bc =
				blockFactory.defineBlockCollection(rtsc -> defaultSolveParams);

		final IntSummaryStatistics stats = bc.allBlocks().stream()
				.mapToInt(block -> block.rtsc().getTileCount())
				.summaryStatistics();

		LOG.info("minTileCount={}, maxTileCount={}, avgTileCount={}", stats.getMin(), stats.getMax(), stats.getAverage());

		return bc;
	}

	private static final Logger LOG = LoggerFactory.getLogger(DistributedAffineBlockSolver.class);
}<|MERGE_RESOLUTION|>--- conflicted
+++ resolved
@@ -53,7 +53,7 @@
 		this.renderSetup = renderSetup;
 	}
 
-	public static void main( final String[] args )
+	public static void main(final String[] args)
 			throws IOException, InterruptedException {
         final AffineBlockSolverSetup cmdLineSetup = new AffineBlockSolverSetup();
 
@@ -149,23 +149,11 @@
 
 		LOG.info("main: computed {} blocks, maxId={}", allItems.size(), maxId);
 
-<<<<<<< HEAD
-		if (allItems.isEmpty()) {
-			throw new IllegalStateException("no blocks were computed, something is wrong");
-		}
-
 		final ResultContainer<AffineModel2D> finalTiles = solveAndCombineBlocks(cmdLineSetup, allItems);
 
 		// save the re-aligned part
-		LOG.info( "Saving targetstack=" + cmdLineSetup.targetStack );
+        LOG.info("main: saving target stack {}", cmdLineSetup.targetStack);
 		final List<Double> zToSave = finalTiles.getResolvedTileSpecs().getTileSpecs().stream()
-=======
-		final AssemblyMaps<AffineModel2D> finalTiles = solveAndCombineBlocks(cmdLineSetup, allItems);
-
-		// save the re-aligned part
-		LOG.info("main: saving target stack {}", cmdLineSetup.targetStack);
-		final List<Double> zToSave = finalTiles.idToTileSpec.values().stream()
->>>>>>> eb60f421
 				.map(TileSpec::getZ)
 				.distinct()
 				.sorted()
