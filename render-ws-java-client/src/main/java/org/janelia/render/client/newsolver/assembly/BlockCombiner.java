--- conflicted
+++ resolved
@@ -4,10 +4,7 @@
 import mpicbg.models.Tile;
 import org.janelia.alignment.spec.TileSpec;
 import org.janelia.render.client.newsolver.BlockData;
-<<<<<<< HEAD
-=======
 import org.janelia.render.client.newsolver.blockfactories.BlockFactory;
->>>>>>> 5956745e
 import org.slf4j.Logger;
 import org.slf4j.LoggerFactory;
 
@@ -35,13 +32,8 @@
 
 	public void fuseGlobally(
 			final ResultContainer<Z> globalData,
-<<<<<<< HEAD
-			final HashMap<BlockData<R, ?>, Tile<G>> blockToTile
-	) {
-=======
 			final HashMap<BlockData<R, ?>, Tile<G>> blockToTile,
 			final BlockFactory blockFactory) {
->>>>>>> 5956745e
 		final HashMap<BlockData<R, ?>, G> blockToG = new HashMap<>();
 
 		blockToTile.forEach((block, tile) -> {
@@ -52,12 +44,8 @@
 		final Map<String, List<BlockData<R, ?>>> tileIdToBlocks = new HashMap<>();
 		final Map<BlockData<R, ?>, WeightFunction> blockToWeightFunctions = new HashMap<>();
 		for (final BlockData<R, ?> block : blockToTile.keySet()) {
-<<<<<<< HEAD
-			for (final String tileId : block.getResults().getTileIds()) {
-=======
 			final Set<String> blockTileIds = block.getResults().getTileIds();
 			for (final String tileId : blockTileIds) {
->>>>>>> 5956745e
 				tileIdToBlocks.computeIfAbsent(tileId, k -> new ArrayList<>()).add(block);
 			}
 			if (blockTileIds.isEmpty()) {
