--- conflicted
+++ resolved
@@ -180,46 +180,6 @@
 		}
 	}
 
-<<<<<<< HEAD
-	protected ArrayList< CanvasMatches > assembleMatchData(
-			final AffineBlockDataWrapper<M, S> inputSolveItem,
-			final MatchFilter matchFilter,
-			final RenderDataClient matchDataClient,
-			final RenderDataClient renderDataClient,
-			final String renderStack,
-			final ArrayList< Pair< Pair< Tile< ? >, Tile< ? > >, List< PointMatch > > > pairs,
-			final HashMap< Integer, List< Integer > > zToPairs ) throws IOException
-	{
-		final Map<String, ArrayList<Double>> sectionIdToZMap = inputSolveItem.blockData().sectionIdToZMap();
-		final int minZ = inputSolveItem.blockData().minZ();
-		final int maxZ = inputSolveItem.blockData().maxZ();
-		final int maxZRangeMatches = inputSolveItem.blockData().solveTypeParameters().maxZRangeMatches();
-
-		final ArrayList< CanvasMatches > canvasMatches = new ArrayList<>();
-		final Map<Double, ResolvedTileSpecCollection> zToTileSpecsMap = new HashMap<>();
-
-		LOG.info("assembleMatchData, block {}: Loading transforms and matches for {} tiles, from {} to layer {}",
-				 inputSolveItem.blockData().getId(), inputSolveItem.blockData().rtsc().getTileCount(), minZ, maxZ);
-
-		if (maxZRangeMatches >= 0)
-			LOG.info("assembleMatchData, block {}: WARNING! max z range for matching is {}",
-					 inputSolveItem.blockData().getId(), maxZRangeMatches);
-
-		// sort sectionIds
-		final ArrayList< String > sortedSectionIds = new ArrayList<>( sectionIdToZMap.keySet() );
-		sortedSectionIds.sort((s1, s2) -> Double.compare(Double.parseDouble(s1), Double.parseDouble(s2)));
-
-		for ( final String pGroupId : sortedSectionIds )
-		{
-			LOG.info("assembleMatchData, block {}: run: connecting tiles with pGroupId {}",
-					 inputSolveItem.blockData(), pGroupId);
-
-			// TODO: I think this fetches all matches of a z layer, not only for our TileSpecs (inputSolveItem.blockData().rtsc())
-			// TODO: @trautmane -- this is quite inefficient, this fetches way to many matches per z-layer
-			// TODO: for now I will throw those away that we don't need (the majority), but this does not scale well when xy size increases further
-			// TODO: it is also quite slow already now
-			final List<CanvasMatches> serviceMatchList = matchDataClient.getMatchesWithPGroupId(pGroupId, false);
-=======
 	private List<CanvasMatches> assembleMatchData()
 			throws IOException {
 
@@ -229,7 +189,6 @@
 		if (maxZDistance < 0) {
 			maxZDistance = null;
 		}
->>>>>>> 1e3538c1
 
 		final String matchCollectionName = matchDataClient.getProject(); // TODO: remove matchDataClient
 
@@ -248,31 +207,9 @@
 		final Set<String> tileIdsToKeep = new HashSet<>(blockData.rtsc().getTileIds());
 		tileSpecsWithMatchPairs.normalize(tileIdsToKeep, maxZDistance);
 
-<<<<<<< HEAD
-				if ((pTileSpec == null) || (qTileSpec == null))
-				{
-					LOG.info("assembleMatchData, block {}: run: ignoring pair ({}, {}) because one or both tiles are missing from stack {}",
-							 inputSolveItem.blockData(), pId, qId, renderStack);
-					continue;
-				}
-
-				// if any of the matches is outside the set of tiles of this Block we ignore them
-				if (!inputSolveItem.blockData().rtsc().getTileIds().contains(qTileSpec.getTileId())) {
-					continue;
-				}
-	
-				// if any of the matches is outside the range we ignore them
-				if ( pTileSpec.getZ() < minZ || pTileSpec.getZ() > maxZ || qTileSpec.getZ() < minZ || qTileSpec.getZ() > maxZ )
-				{
-					LOG.info("assembleMatchData, block {}: run: ignoring pair ({}, {}) because it is out of range in z - THIS CANNOT HAPPEN. STOPPING. {}",
-							 inputSolveItem.blockData(), pId, qId, renderStack);
-					System.exit( 0 );
-				}
-=======
 		final List<CanvasMatches> matchPairs = new ArrayList<>(tileSpecsWithMatchPairs.getMatchPairCount());
 
 		for (final CanvasMatches pair : tileSpecsWithMatchPairs.getMatchPairs()) {
->>>>>>> 1e3538c1
 
 			final String pId = pair.getpId();
 			final TileSpec pTileSpec = tileSpecsWithMatchPairs.getTileSpec(pId);
@@ -303,16 +240,8 @@
 				zToPairs.computeIfAbsent(pZ, k -> new ArrayList<>()).add(pairs.size() - 1);
 			}
 
-<<<<<<< HEAD
-				// for error computation
-				canvasMatches.add( match );
-			}
-=======
 			// for error computation
 			matchPairs.add(pair);
-
-			//LOG.info("block " + blockData.getId() + ": run: linking pair ({}, {}) ", pId, qId  );
->>>>>>> 1e3538c1
 		}
 
 		return matchPairs;
@@ -1040,18 +969,12 @@
 	}
 
 	// note: these are local errors of a single block only
-<<<<<<< HEAD
-	protected void computeSolveItemErrors( final AffineBlockDataWrapper<M, S> solveItem, final ArrayList< CanvasMatches > canvasMatches )
-	{
-		LOG.info("computeSolveItemErrors: Computing per-block errors for {} tiles using {} pairs of images ...", solveItem.blockData().rtsc().getTileCount(), canvasMatches.size());
-=======
 	private void computeSolveItemErrors(final AffineBlockDataWrapper<M, S> solveItem,
 										final List<CanvasMatches> canvasMatches) {
 
 		LOG.info("computeSolveItemErrors: entry, computing per-block errors for {} tiles using {} pairs of images ...",
 				 solveItem.blockData().rtsc().getTileCount(),
 				 canvasMatches.size());
->>>>>>> 1e3538c1
 
 		// for local fits
 		final Model< ? > crossLayerModel = new InterpolatedAffineModel2D<>( new AffineModel2D(), new RigidModel2D(), 0.25 );
