--- conflicted
+++ resolved
@@ -122,49 +122,6 @@
 
 		this.inputSolveItem = new AffineBlockDataWrapper<>( blockData );
 
-<<<<<<< HEAD
-=======
-		// TODO: can be easily re-created locally
-		//this.pGroupList = pGroupList; // all z-layers as String and Double
-		this.sectionIdToZMap = new HashMap<>(); // all z-layers as String map to List that only contains the z-layer as double
-
-		int minZ = Integer.MAX_VALUE;
-		int maxZ = Integer.MIN_VALUE;
-
-		for ( final TileSpec t : blockData.idToTileSpec().values() )
-		{
-			if ( sectionIdToZMap.containsKey( t.getSectionId() ))
-			{
-				final ArrayList<Double> z = sectionIdToZMap.get( t.getSectionId() );
-				
-				if ( !z.contains( t.getZ() ) )
-					z.add( t.getZ() );
-			}
-			else
-			{
-				final ArrayList<Double> z = new ArrayList<>();
-				z.add( t.getZ() );
-				sectionIdToZMap.put( t.getSectionId(), z );
-			}
-
-			final int z = (int)Math.round( t.getZ() );
-			minZ = Math.min( z, minZ );
-			maxZ = Math.max( z, maxZ );
-		}
-
-		this.minZ = minZ;
-		this.maxZ = maxZ;
-
-		//final private HashSet<String> allTileIds;
-		//final private Map<String, MinimalTileSpec> idToTileSpec;
-
-		// tileId > String (this is the pId, qId)
-		// sectionId > String (this is the pGroupId, qGroupId)
-		
-		final TileSpec ts = blockData.idToTileSpec().values().iterator().next();
-		final String sectionId = ts.getLayout().getSectionId(); //
-
->>>>>>> 387d7c27
 		this.blockOptimizerLambdasRigid = blockData.solveTypeParameters().blockOptimizerLambdasRigid();
 		this.blockOptimizerLambdasTranslation = blockData.solveTypeParameters().blockOptimizerLambdasTranslation();
 		this.blockOptimizerIterations = blockData.solveTypeParameters().blockOptimizerIterations();
