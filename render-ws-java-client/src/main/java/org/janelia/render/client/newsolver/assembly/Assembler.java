--- conflicted
+++ resolved
@@ -28,13 +28,9 @@
 
 	/**
 	 * @param blocks - all individually computed blocks
-<<<<<<< HEAD
-	 * @param startId - we may need to create DummyBlocks where z slices do not overlap with anything (beginning and end of stack)
 	 * @param converter - a converter from R to Z
 	 * @param outputInstanceSupplier - a Supplier for instances of Z
-=======
 	 * @param blockSolver - solver to use for the final assembly
->>>>>>> 5eba3081
 	 */
 	public Assembler(
 			final List<BlockData<?, R, ?, F> > blocks,
