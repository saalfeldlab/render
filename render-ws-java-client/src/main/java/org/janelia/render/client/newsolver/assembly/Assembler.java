--- conflicted
+++ resolved
@@ -44,12 +44,8 @@
 		this.converter = converter;
 	}
 
-<<<<<<< HEAD
-	public ResultContainer<Z> createAssembly(final List<BlockData<R, ?>> blocks) {
-=======
 	public ResultContainer<Z> createAssembly(final List<BlockData<R, ?>> blocks,
 											 final BlockFactory blockFactory) {
->>>>>>> 5956745e
 
 		// the trivial case of a single block, would crash with the code below
 		if (isTrivialCase(blocks)) {
@@ -57,14 +53,10 @@
 		}
 
 		final ResolvedTileSpecCollection cumulativeRtsc = mergeResolvedTileSpecCollections(blocks.stream().map(BlockData::rtsc).collect(Collectors.toList()));
-<<<<<<< HEAD
-		final ResultContainer<Z> results = new ResultContainer<>(cumulativeRtsc);
-=======
 		final ResultContainer<Z> results = new ResultContainer<>();
 		results.init(cumulativeRtsc);
 
 		LOG.info("createAssembly: created cumulativeRtsc with {} tiles", cumulativeRtsc.getTileCount());
->>>>>>> 5956745e
 
 		try {
 			// now compute the final alignment for each block
@@ -72,11 +64,7 @@
 					globalSolver.globalSolve(blocks);
 
 			// now fuse blocks into a full assembly
-<<<<<<< HEAD
-			blockCombiner.fuseGlobally(results, blockToTile);
-=======
 			blockCombiner.fuseGlobally(results, blockToTile, blockFactory);
->>>>>>> 5956745e
 		} catch (final Exception e) {
 			throw new RuntimeException("failed assembly", e);
 		}
@@ -92,17 +80,10 @@
 		while (it.hasNext()) {
 			cumulativeRtsc.merge(it.next());
 		}
-<<<<<<< HEAD
 
 		return cumulativeRtsc;
 	}
 
-=======
-
-		return cumulativeRtsc;
-	}
-
->>>>>>> 5956745e
 	protected boolean isTrivialCase(final List<BlockData<R, ?>> blocks) {
 		return blocks.size() == 1;
 	}
@@ -113,12 +94,8 @@
 	private ResultContainer<Z> buildTrivialAssembly(final BlockData<R, ?> block) {
 		LOG.info("buildTrivialAssembly: entry, only a single block, no solve across blocks necessary.");
 
-<<<<<<< HEAD
-		final ResultContainer<Z> globalData = new ResultContainer<>(block.rtsc());
-=======
 		final ResultContainer<Z> globalData = new ResultContainer<>();
 		globalData.init(block.rtsc());
->>>>>>> 5956745e
 		for (final String tileId : block.rtsc().getTileIds()) {
 			globalData.recordModel(tileId, converter.apply(block.getResults().getModelFor(tileId)));
 		}
