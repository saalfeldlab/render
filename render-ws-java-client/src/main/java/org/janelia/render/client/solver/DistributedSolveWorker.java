--- conflicted
+++ resolved
@@ -663,17 +663,11 @@
 						final String pId = solveItem.tileToIdMap().get( pair.getA().getA() );
 						final String qId = solveItem.tileToIdMap().get( pair.getA().getB() );
 
-<<<<<<< HEAD
-						// do not stitch first and second tile
-						if ( pId.contains("_0-0-0") || qId.contains("_0-0-0") )
+						// hack for Z0720_07m_VNC Sec19: do not stitch first and second tile
+						if ( pId.contains("_0-0-0") || qId.contains("_0-0-0") ) {
+							LOG.info("stitchSectionsAndCreateGroupedTiles: do not stitch first {} and second {} tiles", pId, qId);
 							continue;
-=======
-						// hack for Z0720_07m_VNC Sec19
-//						if ( pId.contains("_0-0-0") || qId.contains("_0-0-0") ) {
-//							LOG.info("stitchSectionsAndCreateGroupedTiles: do not stitch first {} and second {} tiles", pId, qId);
-//							continue;
-//						}
->>>>>>> ff2ff61e
+						}
 
 						//LOG.info( "pId=" + pId  + " (" + idTotile.containsKey( pId ) + ") " + " qId=" + qId + " (" + idTotile.containsKey( qId ) + ") " + idTotile.keySet().size() );
 		
