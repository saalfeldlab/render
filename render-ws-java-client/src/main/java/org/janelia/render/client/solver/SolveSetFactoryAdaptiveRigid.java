package org.janelia.render.client.solver;

import java.util.ArrayList;
import java.util.HashMap;
import java.util.List;
import java.util.Map;
import java.util.stream.Collectors;
import java.util.stream.Stream;

import mpicbg.models.Affine2D;
import mpicbg.models.InterpolatedAffineModel2D;

public class SolveSetFactoryAdaptiveRigid extends SolveSetFactory
{
	public HashMap<Integer, String> additionalIssues = new HashMap<>();

	/**
	 * @param defaultGlobalSolveModel - the default model for the final global solve (here always used)
	 * @param defaultBlockSolveModel - the default model (if layer contains no 'restart' or 'problem' tag), otherwise using less stringent model
	 * @param defaultStitchingModel - the default model when stitching per z slice (here always used)
	 * @param defaultBlockOptimizerLambdasRigid - the default rigid/affine lambdas for a block (from parameters)
	 * @param defaultBlockOptimizerLambdasTranslation - the default translation lambdas for a block (from parameters)
	 * @param defaultBlockOptimizerIterations - the default iterations (from parameters)
	 * @param defaultBlockMaxPlateauWidth - the default plateau with (from parameters)
	 * @param defaultMinStitchingInliers - how many inliers per tile pair are necessary for "stitching first"
	 * @param defaultBlockMaxAllowedError - the default max error for global opt (from parameters)
	 * @param defaultDynamicLambdaFactor - the default dynamic lambda factor
	 */
	public SolveSetFactoryAdaptiveRigid(
			final Affine2D<?> defaultGlobalSolveModel,
			final Affine2D<?> defaultBlockSolveModel,
			final Affine2D<?> defaultStitchingModel,
			final List<Double> defaultBlockOptimizerLambdasRigid,
			final List<Double> defaultBlockOptimizerLambdasTranslation,
			final List<Integer> defaultBlockOptimizerIterations,
			final List<Integer> defaultBlockMaxPlateauWidth,
			final int defaultMinStitchingInliers,
			final double defaultBlockMaxAllowedError,
			final double defaultDynamicLambdaFactor )
	{
		super(
				defaultGlobalSolveModel,
				defaultBlockSolveModel,
				defaultStitchingModel,
				defaultBlockOptimizerLambdasRigid,
				defaultBlockOptimizerLambdasTranslation,
				defaultBlockOptimizerIterations,
				defaultBlockMaxPlateauWidth,
				defaultMinStitchingInliers,
				defaultBlockMaxAllowedError,
				defaultDynamicLambdaFactor );
	}

	@Override
	public SolveSet defineSolveSet( final int minZ, final int maxZ, final int setSize, final Map<Integer, String> zToGroupIdMap )
	{
		final int modulo = ( maxZ - minZ + 1 ) % setSize;

		final int numSetsLeft = ( maxZ - minZ + 1 ) / setSize + Math.min( 1, modulo );

		final List< SolveItemData< ? extends Affine2D< ? >, ? extends Affine2D< ? >, ? extends Affine2D< ? > > > leftSets = new ArrayList<>();
		final List< SolveItemData< ? extends Affine2D< ? >, ? extends Affine2D< ? >, ? extends Affine2D< ? > > > rightSets = new ArrayList<>();

		int id = 0;

		for ( int i = 0; i < numSetsLeft; ++i )
		{
			final int setMinZ = minZ + i * setSize;
			final int setMaxZ = Math.min( minZ + (i + 1) * setSize - 1, maxZ );

			boolean rigidPreAlign = false;
			Affine2D< ? > stitchingModel = defaultStitchingModel;
			int minStitchingInliers = defaultMinStitchingInliers;
			List<Double> blockOptimizerLambdasRigid = defaultBlockOptimizerLambdasRigid;
			List<Double> blockOptimizerLambdasTranslation = defaultBlockOptimizerLambdasTranslation;
			List<Integer> blockOptimizerIterations = defaultBlockOptimizerIterations;
			List<Integer> blockMaxPlateauWidth = defaultBlockMaxPlateauWidth;

<<<<<<< HEAD
			if ( setMinZ < 2700 || setMaxZ > 34100 )
			{
				minStitchingInliers = 1000;
			}
=======
			// <=1272 no "stitch first"
//			if ( setMinZ <= 1272 )
//			{
//				minStitchingInliers = 300000;
//			}
>>>>>>> 7bf67b8d

			if ( containsIssue( setMinZ, setMaxZ, zToGroupIdMap, additionalIssues ) )
			{
				// rigid alignment
				rigidPreAlign = true;

				// allow rigid stitching
				stitchingModel = ((InterpolatedAffineModel2D) stitchingModel ).copy();
				((InterpolatedAffineModel2D) stitchingModel ).setLambda( 1.0 );
	
				// only rigid/affine solve
				blockOptimizerLambdasRigid = Stream.of( 1.0,0.9,0.3,0.01 ).collect(Collectors.toList());
				blockOptimizerLambdasTranslation = Stream.of( 0.0,0.0,0.0,0.0 ).collect(Collectors.toList());
				blockOptimizerIterations = Stream.of( 2000,500,250,250 ).collect(Collectors.toList());
				blockMaxPlateauWidth = Stream.of( 250,150,100,100 ).collect(Collectors.toList());

				System.out.println( "set " + setMinZ + ">>" + setMaxZ + " ("  + i + ") contains issues, using rigid align." );
			}

			leftSets.add(
					instantiateSolveItemData(
							id,
							this.defaultGlobalSolveModel,
							this.defaultBlockSolveModel,
							stitchingModel,
							blockOptimizerLambdasRigid,
							blockOptimizerLambdasTranslation,
							blockOptimizerIterations,
							blockMaxPlateauWidth,
							minStitchingInliers,
							this.defaultBlockMaxAllowedError,
							this.defaultDynamicLambdaFactor,
							rigidPreAlign,
							setMinZ,
							setMaxZ ) );
			++id;
		}

		for ( int i = 0; i < numSetsLeft - 1; ++i )
		{
			final SolveItemData< ?, ?, ? > set0 = leftSets.get( i );
			final SolveItemData< ?, ?, ? > set1 = leftSets.get( i + 1 );

			final int setMinZ = ( set0.minZ() + set0.maxZ() ) / 2;
			final int setMaxZ = ( set1.minZ() + set1.maxZ() ) / 2 - 1;

			boolean rigidPreAlign = false;
			Affine2D< ? > stitchingModel = defaultStitchingModel;
			int minStitchingInliers = defaultMinStitchingInliers;
			List<Double> blockOptimizerLambdasRigid = defaultBlockOptimizerLambdasRigid;
			List<Double> blockOptimizerLambdasTranslation = defaultBlockOptimizerLambdasTranslation;
			List<Integer> blockOptimizerIterations = defaultBlockOptimizerIterations;
			List<Integer> blockMaxPlateauWidth = defaultBlockMaxPlateauWidth;

<<<<<<< HEAD
			if ( setMinZ < 2700 || setMaxZ > 34100 )
			{
				minStitchingInliers = 1000;
			}
=======
			// <=1272 no "stitch first"
//			if ( setMinZ <= 1272 )
//			{
//				minStitchingInliers = 300000;
//			}
>>>>>>> 7bf67b8d

			if ( containsIssue( setMinZ, setMaxZ, zToGroupIdMap, additionalIssues ) )
			{
				// rigid alignment
				rigidPreAlign = true;

				// allow rigid stitching
				stitchingModel = ((InterpolatedAffineModel2D) stitchingModel ).copy();
				((InterpolatedAffineModel2D) stitchingModel ).setLambda( 1.0 );
	
				// only rigid/affine solve
				blockOptimizerLambdasRigid = Stream.of( 1.0,0.9,0.3,0.01 ).collect(Collectors.toList());
				blockOptimizerLambdasTranslation = Stream.of( 0.0,0.0,0.0,0.0 ).collect(Collectors.toList());
				blockOptimizerIterations = Stream.of( 2000,500,250,250 ).collect(Collectors.toList());
				blockMaxPlateauWidth = Stream.of( 250,150,100,100 ).collect(Collectors.toList());

				System.out.println( "set " + setMinZ + ">>" + setMaxZ + " ("  + i + ") contains issues, using rigid align." );
			}

			rightSets.add(
					instantiateSolveItemData(
							id,
							this.defaultGlobalSolveModel,
							this.defaultBlockSolveModel,
							stitchingModel,
							blockOptimizerLambdasRigid,
							blockOptimizerLambdasTranslation,
							blockOptimizerIterations,
							blockMaxPlateauWidth,
							minStitchingInliers,
							this.defaultBlockMaxAllowedError,
							this.defaultDynamicLambdaFactor,
							rigidPreAlign,
							setMinZ,
							setMaxZ ) );
			++id;
		}

		return new SolveSet( leftSets, rightSets );
	}

	protected static boolean containsIssue(
			final int min,
			final int max,
			final Map<Integer, String> zToGroupIdMap,
			final Map<Integer, String> additionalIssues )
	{
		for ( int i = min; i <= max; ++i )
			if ( zToGroupIdMap.containsKey( i ) || additionalIssues.containsKey( i ) )
				return true;

		return false;
	}
}<|MERGE_RESOLUTION|>--- conflicted
+++ resolved
@@ -76,19 +76,6 @@
 			List<Integer> blockOptimizerIterations = defaultBlockOptimizerIterations;
 			List<Integer> blockMaxPlateauWidth = defaultBlockMaxPlateauWidth;
 
-<<<<<<< HEAD
-			if ( setMinZ < 2700 || setMaxZ > 34100 )
-			{
-				minStitchingInliers = 1000;
-			}
-=======
-			// <=1272 no "stitch first"
-//			if ( setMinZ <= 1272 )
-//			{
-//				minStitchingInliers = 300000;
-//			}
->>>>>>> 7bf67b8d
-
 			if ( containsIssue( setMinZ, setMaxZ, zToGroupIdMap, additionalIssues ) )
 			{
 				// rigid alignment
@@ -141,19 +128,6 @@
 			List<Double> blockOptimizerLambdasTranslation = defaultBlockOptimizerLambdasTranslation;
 			List<Integer> blockOptimizerIterations = defaultBlockOptimizerIterations;
 			List<Integer> blockMaxPlateauWidth = defaultBlockMaxPlateauWidth;
-
-<<<<<<< HEAD
-			if ( setMinZ < 2700 || setMaxZ > 34100 )
-			{
-				minStitchingInliers = 1000;
-			}
-=======
-			// <=1272 no "stitch first"
-//			if ( setMinZ <= 1272 )
-//			{
-//				minStitchingInliers = 300000;
-//			}
->>>>>>> 7bf67b8d
 
 			if ( containsIssue( setMinZ, setMaxZ, zToGroupIdMap, additionalIssues ) )
 			{
