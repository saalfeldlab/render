package org.janelia.render.client.newsolver.blockfactories;

import ij.plugin.filter.EDM;
import ij.process.ByteProcessor;
import ij.process.FloatProcessor;

import java.io.Serializable;
import java.util.ArrayList;
import java.util.Collection;
import java.util.HashMap;
import java.util.List;
import java.util.Map;
import java.util.stream.Collectors;

import mpicbg.trakem2.transform.TransformMeshMappingWithMasks;

import org.janelia.alignment.RenderParameters;
import org.janelia.alignment.Renderer;
import org.janelia.alignment.spec.Bounds;
import org.janelia.alignment.spec.ResolvedTileSpecCollection;
import org.janelia.alignment.spec.TileSpec;
import org.janelia.alignment.util.ImageProcessorCache;
import org.janelia.render.client.newsolver.BlockCollection;
import org.janelia.render.client.newsolver.BlockData;
import org.janelia.render.client.newsolver.assembly.ResultContainer;
import org.janelia.render.client.newsolver.assembly.WeightFunction;
import org.janelia.render.client.newsolver.blocksolveparameters.BlockDataSolveParameters;
import org.slf4j.Logger;
import org.slf4j.LoggerFactory;

import static org.janelia.render.client.newsolver.blockfactories.BlockLayoutCreator.In;

public class XYBlockFactory extends BlockFactory implements Serializable {

	private static final long serialVersionUID = -2022190797935740332L;

	final int minX, maxX, minY, maxY;
	final int minZ, maxZ;
	final int blockSizeX, blockSizeY;

	public XYBlockFactory(
			final double minX, final double maxX,
			final double minY, final double maxY,
			final int minZ, final int maxZ,
			final int blockSizeX,
			final int blockSizeY)
	{
		this.minX = (int)Math.round(Math.floor( minX ));
		this.maxX = (int)Math.round(Math.ceil( maxX ));
		this.minY = (int)Math.round(Math.floor( minY ));
		this.maxY = (int)Math.round(Math.ceil( maxY ));
		this.minZ = minZ;
		this.maxZ = maxZ;
		this.blockSizeX = blockSizeX;
		this.blockSizeY = blockSizeY;
	}

	@Override
	public <M, R, P extends BlockDataSolveParameters<M, R, P>> BlockCollection<M, R, P> defineBlockCollection(
			final ParameterProvider<M, R, P> blockSolveParameterProvider)
	{
		final List<Bounds> blockLayout = new BlockLayoutCreator()
				.regularGrid(In.X, minX, maxX, blockSizeX)
				.regularGrid(In.Y, minY, maxY, blockSizeY)
				.singleBlock(In.Z, minZ, maxZ)
				.plus()
				.shiftedGrid(In.X, minX, maxX, blockSizeX)
				.shiftedGrid(In.Y, minY, maxY, blockSizeY)
				.singleBlock(In.Z, minZ, maxZ)
				.create();

		return blockCollectionFromLayout(blockLayout, blockSolveParameterProvider);
	}

	@Override
	protected BlockTileBoundsFilter getBlockTileFilter() {
		return BlockTileBoundsFilter.XY_MIDPOINT;
	}

	@Override
	public WeightFunction createWeightFunction(final BlockData<?, ?> block) {
		// the render scale needs to be fairly small so that the entire MFOV area fits into one image
		// TODO: @minnerbe to consider parameterizing scale (so can be set based upon stack bounds)
		return new XYDistanceWeightFunction(block, 0.01);
	}

	static class XYDistanceWeightFunction implements WeightFunction {

		private final Map<Integer, FloatProcessor> layerDistanceMaps;
		private final double resolution;
		private final double minX;
		private final double minY;

		public XYDistanceWeightFunction(final BlockData<?, ?> block, final double resolution) {
<<<<<<< HEAD
			final ResultContainer<?> results = block.getResults();
			layerDistanceMaps = new HashMap<>(results.getZLayers().size());
=======

			LOG.info("XYDistanceWeightFunction ctor: entry, block {}", block.toDetailsString());

			final ResultContainer<?> results = block.getResults();
			layerDistanceMaps = new HashMap<>(results.getMatchedZLayers().size());
>>>>>>> 5956745e
			this.resolution = resolution;

			final Bounds stackBounds = block.getPopulatedBounds();
			minX = stackBounds.getMinX();
			minY = stackBounds.getMinY();

<<<<<<< HEAD
			results.getZLayers().forEach(z -> {
				final List<TileSpec> layerTiles = results.getTileIdsForZLayer(z).stream()
						// .sorted() // to be consistent with the render order of the web service
						.map(results.getResolvedTileSpecs()::getTileSpec)
						.collect(Collectors.toList());
				layerDistanceMaps.put(z, createLayerDistanceMap(layerTiles, resolution, stackBounds));
=======
			final Collection<Integer> matchedZLayers = results.getMatchedZLayers();
			if (matchedZLayers.isEmpty()) {
				final List<String> tileIds = results.getTileIds().stream().sorted().collect(Collectors.toList());
				LOG.warn("XYDistanceWeightFunction ctor: block {} results with no matchedZLayers has {} tileIds: {}",
						 block, tileIds.size(), tileIds);
				throw new IllegalStateException("block " + block + " has no matched z layers");
			}

			final ResolvedTileSpecCollection rtsc = results.getResolvedTileSpecs();
			matchedZLayers.forEach(z -> {
				int foundTileCount = 0;
				int missingTileCount = 0;
				final List<TileSpec> layerTiles = new ArrayList<>();
				for (final String tileId: results.getMatchedTileIdsForZLayer(z)) {
					final TileSpec tileSpec = rtsc.getTileSpec(tileId);
					if (tileSpec == null) {
						missingTileCount++;
					} else {
						foundTileCount++;
						layerTiles.add(tileSpec);
					}
				}
				if (layerTiles.isEmpty()) {
					LOG.info("XYDistanceWeightFunction ctor: no tiles found for z {} in {}", z, block.toDetailsString());
				} else {
					layerDistanceMaps.put(z, createLayerDistanceMap(layerTiles, resolution, stackBounds));
				}

				LOG.info("XYDistanceWeightFunction ctor: {} found tiles and {} missing tiles for z {} in {}",
						 foundTileCount, missingTileCount, z, block.toDetailsString());
>>>>>>> 5956745e
			});
		}

		public static FloatProcessor createLayerDistanceMap(final List<TileSpec> layerTiles, final double resolution, final Bounds bounds) {

			final String firstTileId = layerTiles.isEmpty() ? null : layerTiles.get(0).getTileId();
			LOG.info("createLayerDistanceMap: entry, firstTileId={}", firstTileId);

			layerTiles.forEach(ts -> ts.replaceFirstChannelImageWithMask(false));

			final RenderParameters renderParameters = new RenderParameters();
			renderParameters.setBounds(bounds);
			renderParameters.setScale(resolution);
			renderParameters.addTileSpecs(layerTiles);
			renderParameters.initializeDerivedValues();

			// TODO: figure out if/how to parameterize cache size
			// render the layer into an 8-bit mask: 0=background (no tiles), everything else is foreground (tiles)
			final long pixelsToCache = 100_000_000L;
			final ImageProcessorCache ipCache = new ImageProcessorCache(pixelsToCache, false, false);
			final TransformMeshMappingWithMasks.ImageProcessorWithMasks ipwm =
					Renderer.renderImageProcessorWithMasks(renderParameters, ipCache);
			final ByteProcessor renderedLayerMask = ipwm.ip.convertToByteProcessor();

			// compute approximate Euclidean distance map to background (=0) where image border also counts as background
			return (new EDM()).makeFloatEDM(renderedLayerMask, 0, true);
		}

		@Override
		public double compute(final double x, final double y, final double z) {
			// convert to local coordinates of distance map
			final double xLocal = (x - minX) * resolution;
			final double yLocal = (y - minY) * resolution;

			final FloatProcessor distanceMap = layerDistanceMaps.get((int)z);
			if (distanceMap == null) {
				final List<Integer> mappedZs = layerDistanceMaps.keySet().stream().sorted().collect(Collectors.toList());
				throw new IllegalStateException("failed to find distanceMap for z " + z + ", maps exist for z values " + mappedZs);
			}
			
			return distanceMap.getInterpolatedValue(xLocal, yLocal);
		}
	}

	private static final Logger LOG = LoggerFactory.getLogger(XYBlockFactory.class);
}<|MERGE_RESOLUTION|>--- conflicted
+++ resolved
@@ -92,30 +92,17 @@
 		private final double minY;
 
 		public XYDistanceWeightFunction(final BlockData<?, ?> block, final double resolution) {
-<<<<<<< HEAD
-			final ResultContainer<?> results = block.getResults();
-			layerDistanceMaps = new HashMap<>(results.getZLayers().size());
-=======
 
 			LOG.info("XYDistanceWeightFunction ctor: entry, block {}", block.toDetailsString());
 
 			final ResultContainer<?> results = block.getResults();
 			layerDistanceMaps = new HashMap<>(results.getMatchedZLayers().size());
->>>>>>> 5956745e
 			this.resolution = resolution;
 
 			final Bounds stackBounds = block.getPopulatedBounds();
 			minX = stackBounds.getMinX();
 			minY = stackBounds.getMinY();
 
-<<<<<<< HEAD
-			results.getZLayers().forEach(z -> {
-				final List<TileSpec> layerTiles = results.getTileIdsForZLayer(z).stream()
-						// .sorted() // to be consistent with the render order of the web service
-						.map(results.getResolvedTileSpecs()::getTileSpec)
-						.collect(Collectors.toList());
-				layerDistanceMaps.put(z, createLayerDistanceMap(layerTiles, resolution, stackBounds));
-=======
 			final Collection<Integer> matchedZLayers = results.getMatchedZLayers();
 			if (matchedZLayers.isEmpty()) {
 				final List<String> tileIds = results.getTileIds().stream().sorted().collect(Collectors.toList());
@@ -146,7 +133,6 @@
 
 				LOG.info("XYDistanceWeightFunction ctor: {} found tiles and {} missing tiles for z {} in {}",
 						 foundTileCount, missingTileCount, z, block.toDetailsString());
->>>>>>> 5956745e
 			});
 		}
 
